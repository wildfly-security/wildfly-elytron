/*
 * JBoss, Home of Professional Open Source.
 * Copyright 2015 Red Hat, Inc., and individual contributors
 * as indicated by the @author tags.
 *
 * Licensed under the Apache License, Version 2.0 (the "License");
 * you may not use this file except in compliance with the License.
 * You may obtain a copy of the License at
 *
 *     http://www.apache.org/licenses/LICENSE-2.0
 *
 * Unless required by applicable law or agreed to in writing, software
 * distributed under the License is distributed on an "AS IS" BASIS,
 * WITHOUT WARRANTIES OR CONDITIONS OF ANY KIND, either express or implied.
 * See the License for the specific language governing permissions and
 * limitations under the License.
 */

package org.wildfly.security.auth.realm;

import static java.nio.file.StandardOpenOption.CREATE_NEW;
import static java.nio.file.StandardOpenOption.DSYNC;
import static java.nio.file.StandardOpenOption.READ;
import static java.nio.file.StandardOpenOption.WRITE;
import static javax.xml.stream.XMLStreamConstants.END_ELEMENT;
import static javax.xml.stream.XMLStreamConstants.START_ELEMENT;
import static org.wildfly.security.provider.util.ProviderUtil.INSTALLED_PROVIDERS;

import java.io.BufferedOutputStream;
import java.io.File;
import java.io.FileNotFoundException;
import java.io.IOException;
import java.io.InputStream;
import java.io.OutputStream;
import java.nio.charset.Charset;
import java.nio.charset.StandardCharsets;
import java.nio.file.DirectoryStream;
import java.nio.file.FileAlreadyExistsException;
import java.nio.file.Files;
import java.nio.file.NoSuchFileException;
import java.nio.file.Path;
import java.security.AccessController;
import java.security.GeneralSecurityException;
import java.security.KeyFactory;
import java.security.NoSuchAlgorithmException;
import java.security.Principal;
import java.security.PrivilegedAction;
import java.security.PrivilegedActionException;
import java.security.PrivilegedExceptionAction;
import java.security.Provider;
import java.security.cert.CertificateEncodingException;
import java.security.cert.CertificateException;
import java.security.cert.CertificateFactory;
import java.security.cert.X509Certificate;
import java.security.spec.AlgorithmParameterSpec;
import java.security.spec.InvalidKeySpecException;
import java.security.spec.PKCS8EncodedKeySpec;
import java.text.Normalizer;
import java.util.ArrayList;
import java.util.Collection;
import java.util.Collections;
import java.util.HashMap;
import java.util.Iterator;
import java.util.List;
import java.util.Locale;
import java.util.Map;
import java.util.NoSuchElementException;
import java.util.concurrent.ConcurrentHashMap;
import java.util.concurrent.ThreadLocalRandom;
import java.util.function.Consumer;
import java.util.function.Supplier;
<<<<<<< HEAD
import javax.crypto.SecretKey;
=======

>>>>>>> 59954097
import javax.xml.stream.XMLInputFactory;
import javax.xml.stream.XMLOutputFactory;
import javax.xml.stream.XMLStreamException;
import javax.xml.stream.XMLStreamReader;
import javax.xml.stream.XMLStreamWriter;
import org.wildfly.common.Assert;
import org.wildfly.common.bytes.ByteStringBuilder;
import org.wildfly.common.codec.Base32Alphabet;
import org.wildfly.common.codec.Base64Alphabet;
import org.wildfly.common.iteration.ByteIterator;
import org.wildfly.common.iteration.CodePointIterator;
import org.wildfly.security.auth.SupportLevel;
import org.wildfly.security.auth.principal.NamePrincipal;
import org.wildfly.security.auth.realm.IdentitySharedExclusiveLock.IdentityLock;
import org.wildfly.security.auth.server.ModifiableRealmIdentity;
import org.wildfly.security.auth.server.ModifiableRealmIdentityIterator;
import org.wildfly.security.auth.server.ModifiableSecurityRealm;
import org.wildfly.security.auth.server.NameRewriter;
import org.wildfly.security.auth.server.RealmIdentity;
import org.wildfly.security.auth.server.RealmUnavailableException;
import org.wildfly.security.authz.Attributes;
import org.wildfly.security.authz.AuthorizationIdentity;
import org.wildfly.security.authz.MapAttributes;
import org.wildfly.security.credential.Credential;
import org.wildfly.security.credential.PasswordCredential;
import org.wildfly.security.credential.PublicKeyCredential;
import org.wildfly.security.credential.X509CertificateChainPublicCredential;
import org.wildfly.security.encryption.CipherUtil;
import org.wildfly.security.evidence.Evidence;
import org.wildfly.security.password.Password;
import org.wildfly.security.password.PasswordFactory;
import org.wildfly.security.password.interfaces.OneTimePassword;
import org.wildfly.security.password.spec.BasicPasswordSpecEncoding;
import org.wildfly.security.password.spec.Encoding;
import org.wildfly.security.password.spec.OneTimePasswordSpec;
import org.wildfly.security.password.spec.PasswordSpec;
import org.wildfly.security.password.util.ModularCrypt;
import org.wildfly.security.permission.ElytronPermission;

/**
 * A simple filesystem-backed security realm.
 *
 * @author <a href="mailto:david.lloyd@redhat.com">David M. Lloyd</a>
 */
public final class FileSystemSecurityRealm implements ModifiableSecurityRealm, CacheableSecurityRealm {

    static final ElytronPermission CREATE_SECURITY_REALM = ElytronPermission.forName("createSecurityRealm");

    private final Supplier<Provider[]> providers;
<<<<<<< HEAD
    static final Map<String, Version> KNOWN_NAMESPACES;

    private enum Version {

        VERSION_1_0("urn:elytron:1.0", null),
        VERSION_1_0_1("urn:elytron:1.0.1", VERSION_1_0),
        VERSION_1_1("urn:elytron:identity:1.1", VERSION_1_0_1);

        final String namespace;

        /*
         * In the future we could support multiple parents but wait until that becomes a reality before adding it.
         */
        final Version parent;

        Version(String namespace, Version parent) {
            this.namespace = namespace;
            this.parent = parent;
        }

        String getNamespace() {
            return namespace;
        }

        boolean isAtLeast(Version version) {
            return this.equals(version) || (parent != null ? parent.isAtLeast(version) : false);
        }

    }

    static {
        Map<String, Version> knownNamespaces = new HashMap<>();
        for (Version version : Version.values()) {
            knownNamespaces.put(version.namespace, version);
        }
        KNOWN_NAMESPACES = Collections.unmodifiableMap(knownNamespaces);
    }

=======
>>>>>>> 59954097
    private final Path root;
    private final NameRewriter nameRewriter;
    private final int levels;
    private final boolean encoded;
    private final Charset hashCharset;
    private final Encoding hashEncoding;
<<<<<<< HEAD
    private final SecretKey secretKey;
=======
>>>>>>> 59954097

    private final ConcurrentHashMap<String, IdentitySharedExclusiveLock> realmIdentityLocks = new ConcurrentHashMap<>();

    /**
     * Construct a new instance of the FileSystemSecurityRealmBuilder.
     *
     * @return the new FileSystemSecurityRealmBuilder instance
     */
    public static FileSystemSecurityRealmBuilder builder() {
        return new FileSystemSecurityRealmBuilder();
    }
    /**
     * Construct a new instance.
     *
     * Construction with enabled security manager requires {@code createSecurityRealm} {@link ElytronPermission}.
     *
     * @param root the root path of the identity store
     * @param nameRewriter the name rewriter to apply to looked up names
     * @param levels the number of levels of directory hashing to apply
<<<<<<< HEAD
     * @param encoded whether identity names should be BASE32 encoded before using as filename (only applies if the security realm is unencrypted)
     * @param hashCharset the character set to use when converting password strings to a byte array. Uses UTF-8 by default.
     * @param hashEncoding the string format for the hashed passwords. Uses Base64 by default.
     * @param providers The providers supplier
     * @param secretKey the SecretKey used to encrypt and decrypt the security realm (if {@code null}, the security realm will be unencrypted)
     */
    public FileSystemSecurityRealm(final Path root, final NameRewriter nameRewriter, final int levels, final boolean encoded, final Encoding hashEncoding, final Charset hashCharset, final Supplier<Provider[]> providers, final SecretKey secretKey) {
=======
     * @param encoded whether identity names should be BASE32 encoded before using as filename
     * @param hashCharset the character set to use when converting password strings to a byte array. Uses UTF-8 by default.
     * @param hashEncoding the string format for the hashed passwords. Uses Base64 by default.
     * @param providers The providers supplier
     */
    public FileSystemSecurityRealm(final Path root, final NameRewriter nameRewriter, final int levels, final boolean encoded, final Encoding hashEncoding, final Charset hashCharset, Supplier<Provider[]> providers) {
>>>>>>> 59954097
        final SecurityManager sm = System.getSecurityManager();
        if (sm != null) {
            sm.checkPermission(CREATE_SECURITY_REALM);
        }
        this.root = root;
        this.nameRewriter = nameRewriter;
        this.levels = levels;
<<<<<<< HEAD
        this.encoded = secretKey == null && encoded;
        this.hashCharset = hashCharset != null ? hashCharset : StandardCharsets.UTF_8;
        this.hashEncoding = hashEncoding != null ? hashEncoding : Encoding.BASE64;
        this.providers = providers != null ? providers : INSTALLED_PROVIDERS;
        this.secretKey = secretKey;
=======
        this.encoded = encoded;
        this.hashCharset = hashCharset != null ? hashCharset : StandardCharsets.UTF_8;
        this.hashEncoding = hashEncoding != null ? hashEncoding : Encoding.BASE64;
        this.providers = providers;
>>>>>>> 59954097
    }

    /**
     * Construct a new instance.
     *
     * Construction with enabled security manager requires {@code createSecurityRealm} {@link ElytronPermission}.
     *
     * @param root the root path of the identity store
     * @param nameRewriter the name rewriter to apply to looked up names
     * @param levels the number of levels of directory hashing to apply
     * @param encoded whether identity names should be BASE32 encoded before using as filename
     * @param hashCharset the character set to use when converting password strings to a byte array. Uses UTF-8 by default.
     * @param hashEncoding the string format for the hashed passwords. Uses Base64 by default.
     */
    public FileSystemSecurityRealm(final Path root, final NameRewriter nameRewriter, final int levels, final boolean encoded, final Encoding hashEncoding, final Charset hashCharset) {
<<<<<<< HEAD
        this(root, nameRewriter, levels, encoded, hashEncoding, hashCharset, INSTALLED_PROVIDERS, null);
=======
        this(root, nameRewriter, levels, encoded, hashEncoding, hashCharset, INSTALLED_PROVIDERS);
>>>>>>> 59954097
    }

    /**
     * Construct a new instance.
     *
     * Construction with enabled security manager requires {@code createSecurityRealm} {@link ElytronPermission}.
     *
     * @param root the root path of the identity store
     * @param nameRewriter the name rewriter to apply to looked up names
     * @param levels the number of levels of directory hashing to apply
     * @param encoded whether identity names should by BASE32 encoded before using as filename
     */
    public FileSystemSecurityRealm(final Path root, final NameRewriter nameRewriter, final int levels, final boolean encoded) {
<<<<<<< HEAD
        this(root, nameRewriter, levels, encoded, Encoding.BASE64, StandardCharsets.UTF_8, INSTALLED_PROVIDERS, null);
=======
        this(root, nameRewriter, levels, encoded, Encoding.BASE64, StandardCharsets.UTF_8, INSTALLED_PROVIDERS);
>>>>>>> 59954097
    }

    /**
     * Construct a new instance.
     *
     * @param root the root path of the identity store
     * @param nameRewriter the name rewriter to apply to looked up names
     * @param levels the number of levels of directory hashing to apply
     */
    public FileSystemSecurityRealm(final Path root, final NameRewriter nameRewriter, final int levels) {
        this(root, nameRewriter, levels, true);
    }

    /**
     * Construct a new instance.
     *
     * @param root the root path of the identity store
     * @param nameRewriter the name rewriter to apply to looked up names
     * @param levels the number of levels of directory hashing to apply
     * @param hashEncoding the string format for hashed passwords. Uses Base64 by default.
     * @param hashCharset the character set to use when converting password strings to a byte array. Uses UTF-8 by default and must not be {@code null}.
     */
    public FileSystemSecurityRealm(final Path root, final NameRewriter nameRewriter, final int levels, final Encoding hashEncoding, final Charset hashCharset) {
<<<<<<< HEAD
        this(root, nameRewriter, levels, true, hashEncoding, hashCharset, INSTALLED_PROVIDERS, null);
    }



=======
        this(root, nameRewriter, levels, true, hashEncoding, hashCharset, INSTALLED_PROVIDERS);
    }

>>>>>>> 59954097
    /**
     * Construct a new instance.
     *
     * @param root the root path of the identity store
     * @param levels the number of levels of directory hashing to apply
     */
    public FileSystemSecurityRealm(final Path root, final int levels) {
        this(root, NameRewriter.IDENTITY_REWRITER, levels, true);
    }


    /**
     * Construct a new instance.
     *
     * @param root the root path of the identity store
     * @param levels the number of levels of directory hashing to apply
     * @param hashEncoding the string format for hashed passwords. Uses Base64 by default.
     * @param hashCharset the character set to use when converting password strings to a byte array. Uses UTF-8 by default and must not be {@code null}.
     */
    public FileSystemSecurityRealm(final Path root, final int levels, final Encoding hashEncoding, final Charset hashCharset) {
        this(root, NameRewriter.IDENTITY_REWRITER, levels, true, hashEncoding, hashCharset, INSTALLED_PROVIDERS, null);
    }

    /**
     * Construct a new instance.
     *
     * @param root the root path of the identity store
     * @param levels the number of levels of directory hashing to apply
     * @param hashEncoding the string format for hashed passwords. Uses Base64 by default.
     * @param hashCharset the character set to use when converting password strings to a byte array. Uses UTF-8 by default and must not be {@code null}.
     */
    public FileSystemSecurityRealm(final Path root, final int levels, final Encoding hashEncoding, final Charset hashCharset) {
        this(root, NameRewriter.IDENTITY_REWRITER, levels, true, hashEncoding, hashCharset, INSTALLED_PROVIDERS);
    }

    /**
     * Construct a new instance with 2 levels of hashing.
     *
     * @param root the root path of the identity store
     */
    public FileSystemSecurityRealm(final Path root) {
        this(root, NameRewriter.IDENTITY_REWRITER, 2, true);
    }

    /**
     * Construct a new instance with 2 levels of hashing.
     *
     * @param root the root path of the identity store
     * @param hashEncoding the string format for hashed passwords. Uses Base64 by default.
     * @param hashCharset the character set to use when converting password strings to a byte array. Uses UTF-8 by default and must not be {@code null}
     */
    public FileSystemSecurityRealm(final Path root, final Encoding hashEncoding, final Charset hashCharset) {
<<<<<<< HEAD
        this(root, NameRewriter.IDENTITY_REWRITER, 2, true, hashEncoding, hashCharset, INSTALLED_PROVIDERS, null);
    }

    public FileSystemSecurityRealm(Path root, int levels, Supplier<Provider[]> providers) {
        this(root, NameRewriter.IDENTITY_REWRITER, levels, true, Encoding.BASE64, StandardCharsets.UTF_8, providers, null);
=======
        this(root, NameRewriter.IDENTITY_REWRITER, 2, true, hashEncoding, hashCharset, INSTALLED_PROVIDERS);
    }

    public FileSystemSecurityRealm(Path root, int levels, Supplier<Provider[]> providers) {
        this(root, NameRewriter.IDENTITY_REWRITER, levels, true, Encoding.BASE64, StandardCharsets.UTF_8, providers);
>>>>>>> 59954097
    }

    private Path pathFor(String name) {
        assert name.codePointCount(0, name.length()) > 0;
        String normalizedName = name;

        if (encoded) {
            normalizedName = Normalizer.normalize(name, Normalizer.Form.NFKC)
                    .toLowerCase(Locale.ROOT)
                    .replaceAll("[^a-z0-9]", "_");
        }
        if (secretKey != null || encoded) {
            String base32 = ByteIterator.ofBytes(new ByteStringBuilder().append(name).toArray())
                    .base32Encode(Base32Alphabet.STANDARD, false).drainToString();
            normalizedName = secretKey != null ? base32 : normalizedName + "-" + base32;
        }

        Path path = root;
        int idx = 0;
        for (int level = 0; level < levels; level ++) {
            int newIdx = normalizedName.offsetByCodePoints(idx, 1);
            path = path.resolve(normalizedName.substring(idx, newIdx));
            idx = newIdx;
            if (idx == normalizedName.length()) {
                break;
            }
        }

        return path.resolve(normalizedName + ".xml");
    }

    public Charset getHashCharset() {
        return this.hashCharset;
    }

    public Charset getHashCharset() {
        return this.hashCharset;
    }

    private String nameFor(Path path) {
        String fileName = path.toString();
        fileName = fileName.substring(0, fileName.length() - 4); // remove ".xml"

        if (secretKey != null) {
            CodePointIterator it = CodePointIterator.ofString(fileName);
            fileName = it.base32Decode(Base32Alphabet.STANDARD, false)
                    .asUtf8String().drainToString();
        } else if (encoded) {
            CodePointIterator it = CodePointIterator.ofString(fileName);
            it.delimitedBy('-').skipAll();
            it.next(); // skip '-'
            fileName = it.base32Decode(Base32Alphabet.STANDARD, false)
                    .asUtf8String().drainToString();
        }
        return fileName;
    }

    public RealmIdentity getRealmIdentity(final Principal principal) {
        return NamePrincipal.isConvertibleTo(principal) ? getRealmIdentity(principal.getName(), false) : RealmIdentity.NON_EXISTENT;
    }

    public ModifiableRealmIdentity getRealmIdentityForUpdate(final Principal principal) {
        return NamePrincipal.isConvertibleTo(principal) ? getRealmIdentity(principal.getName(), true) : ModifiableRealmIdentity.NON_EXISTENT;
    }

    @Override
    public void registerIdentityChangeListener(Consumer<Principal> listener) {
        // no need to register the listener given that changes to identities are done through the realm
    }

    private ModifiableRealmIdentity getRealmIdentity(final String name, final boolean exclusive) {
        final String finalName = nameRewriter.rewriteName(name);
        if (finalName == null) {
            throw ElytronMessages.log.invalidName();
        }

        // Acquire the appropriate lock for the realm identity
        IdentitySharedExclusiveLock realmIdentityLock = getRealmIdentityLockForName(finalName);
        IdentityLock lock;
        if (exclusive) {
            lock = realmIdentityLock.lockExclusive();
        } else {
            lock = realmIdentityLock.lockShared();
        }
<<<<<<< HEAD
        return new Identity(finalName, pathFor(finalName), lock, hashCharset, hashEncoding, providers, secretKey);
=======
        return new Identity(finalName, pathFor(finalName), lock, hashCharset, hashEncoding, providers);
>>>>>>> 59954097
    }

    public ModifiableRealmIdentityIterator getRealmIdentityIterator() throws RealmUnavailableException {
        return subIterator(root, levels);
    }

    private ModifiableRealmIdentityIterator subIterator(final Path root, final int levels) {
        final DirectoryStream<Path> stream;
        final Iterator<Path> iterator;
        if (levels == 0) {
            try {
                stream = Files.newDirectoryStream(root, "*.xml");
                iterator = stream.iterator();
            } catch (IOException e) {
                ElytronMessages.log.debug("Unable to open directory", e);
                return ModifiableRealmIdentityIterator.emptyIterator();
            }
            return new ModifiableRealmIdentityIterator() {

                public boolean hasNext() {
                    if ( ! iterator.hasNext()) {
                        try {
                            close();
                        } catch (IOException e) {
                            ElytronMessages.log.debug("Unable to close the stream", e);
                        }
                    }
                    return iterator.hasNext();
                }

                public ModifiableRealmIdentity next() {
                    final Path path = iterator.next();
                    final String name = nameFor(path.getFileName());
                    return getRealmIdentityForUpdate(new NamePrincipal(name));
                }

                public void close() throws RealmUnavailableException {
                    try {
                        stream.close();
                    } catch (IOException e) {
                        ElytronMessages.log.debug("Unable to close the stream", e);
                    }
                }
            };
        } else {
            try {
                stream = Files.newDirectoryStream(root, entry -> {
                    final String fileName = entry.getFileName().toString();
                    return fileName.length() == 1 && !fileName.equals(".") && Files.isDirectory(entry);
                });
                iterator = stream.iterator();
            } catch (IOException e) {
                ElytronMessages.log.debug("Unable to open directory", e);
                return ModifiableRealmIdentityIterator.emptyIterator();
            }
            return new ModifiableRealmIdentityIterator() {
                private ModifiableRealmIdentityIterator subIterator;

                public boolean hasNext() {
                    for (;;) {
                        if (subIterator == null) {
                            if (! iterator.hasNext()) {
                                try {
                                    close();
                                } catch (IOException e) {
                                    ElytronMessages.log.debug("Unable to close the stream", e);
                                }
                                return false;
                            }
                            final Path path = iterator.next();
                            subIterator = subIterator(path, levels - 1);
                        } else if (subIterator.hasNext()) {
                            return true;
                        } else {
                            subIterator = null;
                        }
                    }
                }

                public ModifiableRealmIdentity next() {
                    if (! hasNext()) {
                        throw new NoSuchElementException();
                    }
                    return subIterator.next();
                }

                public void close() throws RealmUnavailableException {
                    try {
                        if (subIterator != null) subIterator.close();
                    } finally {
                        try {
                            stream.close();
                        } catch (IOException e) {
                            ElytronMessages.log.debug("Unable to close the stream", e);
                        }
                    }
                }
            };
        }
    }

    public SupportLevel getCredentialAcquireSupport(final Class<? extends Credential> credentialType, final String algorithmName, final AlgorithmParameterSpec parameterSpec) throws RealmUnavailableException {
        return SupportLevel.POSSIBLY_SUPPORTED;
    }

    public SupportLevel getEvidenceVerifySupport(final Class<? extends Evidence> evidenceType, final String algorithmName) throws RealmUnavailableException {
        return SupportLevel.POSSIBLY_SUPPORTED;
    }

    private IdentitySharedExclusiveLock getRealmIdentityLockForName(final String name) {
        IdentitySharedExclusiveLock realmIdentityLock = realmIdentityLocks.get(name);
        if (realmIdentityLock == null) {
            final IdentitySharedExclusiveLock newRealmIdentityLock = new IdentitySharedExclusiveLock();
            realmIdentityLock = realmIdentityLocks.putIfAbsent(name, newRealmIdentityLock);
            if (realmIdentityLock == null) {
                realmIdentityLock = newRealmIdentityLock;
            }
        }
        return realmIdentityLock;
    }

    @FunctionalInterface
    interface CredentialParseFunction {
        void parseCredential(String algorithm, String format, String body) throws RealmUnavailableException, XMLStreamException;
    }

    static class Identity implements ModifiableRealmIdentity {

        private static final String ENCRYPTION_FORMAT = "enc_base64";
        private static final String BASE64_FORMAT = "base64";
        private static final String MCF_FORMAT = "crypt";
        private static final String X509_FORMAT = "X.509";
        private static final String HEX = "hex";

        private final String name;
        private final Path path;
<<<<<<< HEAD
        private Supplier<Provider[]> providers;
        private IdentityLock lock;
        private final Charset hashCharset;
        private final Encoding hashEncoding;
        private final SecretKey secretKey;

        Identity(final String name, final Path path, final IdentityLock lock, final Charset hashCharset, final Encoding hashEncoding, Supplier<Provider[]> providers, final SecretKey secretKey) {
=======
        private final Supplier<Provider[]> providers;
        private IdentityLock lock;
        private final Charset hashCharset;
        private final Encoding hashEncoding;

        Identity(final String name, final Path path, final IdentityLock lock, final Charset hashCharset, final Encoding hashEncoding, Supplier<Provider[]> providers) {
>>>>>>> 59954097
            this.name = name;
            this.path = path;
            this.lock = lock;
            this.hashCharset = hashCharset;
            this.hashEncoding = hashEncoding;
            this.providers = providers;
<<<<<<< HEAD
            this.secretKey = secretKey;
=======
>>>>>>> 59954097
        }

        public Principal getRealmIdentityPrincipal() {
            return new NamePrincipal(name);
        }

        public SupportLevel getCredentialAcquireSupport(final Class<? extends Credential> credentialType, final String algorithmName, final AlgorithmParameterSpec parameterSpec) throws RealmUnavailableException {
            Assert.checkNotNullParam("credentialType", credentialType);
            List<Credential> credentials = loadCredentials();
            for (Credential credential : credentials) {
                if (credential.matches(credentialType, algorithmName, parameterSpec)) {
                    return SupportLevel.SUPPORTED;
                }
            }
            return SupportLevel.UNSUPPORTED;
        }

        public <C extends Credential> C getCredential(final Class<C> credentialType) throws RealmUnavailableException {
            return getCredential(credentialType, null);
        }

        public <C extends Credential> C getCredential(final Class<C> credentialType, final String algorithmName) throws RealmUnavailableException {
            return getCredential(credentialType, algorithmName, null);
        }

        public <C extends Credential> C getCredential(final Class<C> credentialType, final String algorithmName, final AlgorithmParameterSpec parameterSpec) throws RealmUnavailableException {
            Assert.checkNotNullParam("credentialType", credentialType);
            List<Credential> credentials = loadCredentials();
            for (Credential credential : credentials) {
                if (credential.matches(credentialType, algorithmName, parameterSpec)) {
                    return credentialType.cast(credential.clone());
                }
            }
            return null;
        }

        public SupportLevel getEvidenceVerifySupport(final Class<? extends Evidence> evidenceType, final String algorithmName) throws RealmUnavailableException {
            Assert.checkNotNullParam("evidenceType", evidenceType);
            List<Credential> credentials = loadCredentials();
            for (Credential credential : credentials) {
                if (credential.canVerify(evidenceType, algorithmName)) {
                    ElytronMessages.log.tracef("FileSystemSecurityRealm - evidence verification SUPPORTED: type = [%s]  algorithm = [%s]  credentials = [%d]", evidenceType, algorithmName, credentials.size());
                    return SupportLevel.SUPPORTED;
                }
            }
            ElytronMessages.log.tracef("FileSystemSecurityRealm - evidence verification UNSUPPORTED: type = [%s]  algorithm = [%s]  credentials = [%d]", evidenceType, algorithmName, credentials.size());
            return SupportLevel.UNSUPPORTED;
        }

        public boolean verifyEvidence(final Evidence evidence) throws RealmUnavailableException {
            Assert.checkNotNullParam("evidence", evidence);

            if (ElytronMessages.log.isTraceEnabled()) {
                final LoadedIdentity loadedIdentity = loadIdentity(false, true);
                ElytronMessages.log.tracef("Trying to authenticate identity %s using FileSystemSecurityRealm",
                        (loadedIdentity != null) ? loadedIdentity.getName() : "null");
            }

            List<Credential> credentials = loadCredentials();
            ElytronMessages.log.tracef("FileSystemSecurityRealm - verification evidence [%s] against [%d] credentials...", evidence, credentials.size());
            for (Credential credential : credentials) {
                if (credential.canVerify(evidence)) {
                    boolean verified = false;
                    if (credential instanceof PasswordCredential) {
                        verified = ((PasswordCredential )credential).verify(providers, evidence, hashCharset);
                    } else {
                        verified = credential.verify(providers, evidence);
                    }
                    ElytronMessages.log.tracef("FileSystemSecurityRealm - verification against credential [%s] = %b", credential, verified);
                    return verified;
                }
            }
            ElytronMessages.log.tracef("FileSystemSecurityRealm - no credential able to verify evidence [%s]", evidence);
            return false;
        }

        List<Credential> loadCredentials() throws RealmUnavailableException {
            final LoadedIdentity loadedIdentity = loadIdentity(false, true);
            return loadedIdentity == null ? Collections.emptyList() : loadedIdentity.getCredentials();
        }

        public boolean exists() throws RealmUnavailableException {
            if (System.getSecurityManager() == null) {
                return Files.exists(path);
            }
            return AccessController.doPrivileged((PrivilegedAction<Boolean>) () -> Files.exists(path));
        }

        public void delete() throws RealmUnavailableException {
            if (System.getSecurityManager() == null) {
                deletePrivileged();
                return;
            }
            try {
                AccessController.doPrivileged((PrivilegedExceptionAction<Void>) this::deletePrivileged);
            } catch (PrivilegedActionException e) {
                if (e.getException() instanceof RealmUnavailableException) {
                    throw (RealmUnavailableException) e.getException();
                }
                throw new RuntimeException(e.getException());
            }
        }

        private Void deletePrivileged() throws RealmUnavailableException {
            try {
                Files.delete(path);
                return null;
            } catch (NoSuchFileException e) {
                throw ElytronMessages.log.fileSystemRealmNotFound(name);
            } catch (IOException e) {
                throw ElytronMessages.log.fileSystemRealmDeleteFailed(name, e);
            }
        }

        private String tempSuffix() {
            final ThreadLocalRandom random = ThreadLocalRandom.current();
            char[] array = new char[12];
            for (int i = 0; i < array.length; i ++) {
                int idx = random.nextInt(36);
                if (idx < 26) {
                    array[i] = (char) ('A' + idx);
                } else {
                    array[i] = (char) ('0' + idx - 26);
                }
            }
            return new String(array);
        }

        private Path tempPath() {
            Path parent = path.getParent();
            File file = parent.toFile();
            if (!file.exists()) {
                file.mkdirs();
            }
            return parent.resolve(path.getFileName().toString() + '.' + tempSuffix());
        }

        public void create() throws RealmUnavailableException {
            if (System.getSecurityManager() == null) {
                createPrivileged();
                return;
            }
            try {
                AccessController.doPrivileged((PrivilegedExceptionAction<Void>) this::createPrivileged);
            } catch (PrivilegedActionException e) {
                if (e.getException() instanceof RealmUnavailableException) {
                    throw (RealmUnavailableException) e.getException();
                }
                throw new RuntimeException(e.getException());
            }
        }

        private Void createPrivileged() throws RealmUnavailableException {
            for (;;) {
                final Path tempPath = tempPath();
                final XMLOutputFactory xmlOutputFactory = XMLOutputFactory.newFactory();
                try (OutputStream outputStream = new BufferedOutputStream(Files.newOutputStream(tempPath, WRITE, CREATE_NEW, DSYNC))) {
                    try (AutoCloseableXMLStreamWriterHolder holder = new AutoCloseableXMLStreamWriterHolder(xmlOutputFactory.createXMLStreamWriter(outputStream))) {
                        final XMLStreamWriter streamWriter = holder.getXmlStreamWriter();
                        // create empty identity
                        streamWriter.writeStartDocument();
                        streamWriter.writeCharacters("\n");
                        streamWriter.writeStartElement("identity");
                        streamWriter.writeDefaultNamespace(secretKey != null ? Version.VERSION_1_1.getNamespace() : Version.VERSION_1_0.getNamespace());
                        streamWriter.writeEndElement();
                        streamWriter.writeEndDocument();
                    } catch (XMLStreamException e) {
                        throw ElytronMessages.log.fileSystemRealmFailedToWrite(tempPath, name, e);
                    }
                } catch (FileAlreadyExistsException ignored) {
                    // try a new name
                    continue;
                } catch (IOException e) {
                    throw ElytronMessages.log.fileSystemRealmFailedToOpen(tempPath, name, e);
                }
                try {
                    Files.createLink(path, tempPath);
                } catch (FileAlreadyExistsException e) {
                    try {
                        Files.delete(tempPath);
                    } catch (IOException e2) {
                        e.addSuppressed(e2);
                    }
                    throw ElytronMessages.log.fileSystemRealmAlreadyExists(name, e);
                } catch (IOException e) {
                    throw ElytronMessages.log.fileSystemRealmFailedToWrite(tempPath, name, e);
                }
                try {
                    Files.delete(tempPath);
                } catch (IOException ignored) {
                    // nothing we can do
                }
                return null;
            }
        }

        public void setCredentials(final Collection<? extends Credential> credentials) throws RealmUnavailableException {
            Assert.checkNotNullParam("credential", credentials);
            final LoadedIdentity loadedIdentity = loadIdentity(false, false);
            if (loadedIdentity == null) {
                throw ElytronMessages.log.fileSystemRealmNotFound(name);
            }

            final LoadedIdentity newIdentity = new LoadedIdentity(name, new ArrayList<>(credentials), loadedIdentity.getAttributes(), hashEncoding);
            replaceIdentity(newIdentity);
        }

        public void setAttributes(final Attributes attributes) throws RealmUnavailableException {
            Assert.checkNotNullParam("attributes", attributes);
            final LoadedIdentity loadedIdentity = loadIdentity(false, true);
            if (loadedIdentity == null) {
                throw ElytronMessages.log.fileSystemRealmNotFound(name);
            }
            final LoadedIdentity newIdentity = new LoadedIdentity(name, loadedIdentity.getCredentials(), attributes, hashEncoding);
            replaceIdentity(newIdentity);
        }

        @Override
        public Attributes getAttributes() throws RealmUnavailableException {
            final LoadedIdentity loadedIdentity = loadIdentity(true, false);
            if (loadedIdentity == null) {
                throw ElytronMessages.log.fileSystemRealmNotFound(name);
            }
            return loadedIdentity.getAttributes().asReadOnly();
        }

        private void replaceIdentity(final LoadedIdentity newIdentity) throws RealmUnavailableException {
            if (System.getSecurityManager() == null) {
                replaceIdentityPrivileged(newIdentity);
                return;
            }
            try {
                AccessController.doPrivileged((PrivilegedExceptionAction<Void>) () -> replaceIdentityPrivileged(newIdentity));
            } catch (PrivilegedActionException e) {
                if (e.getException() instanceof RealmUnavailableException) {
                    throw (RealmUnavailableException) e.getException();
                }
                throw new RuntimeException(e.getException());
            }
        }

        private Void replaceIdentityPrivileged(final LoadedIdentity newIdentity) throws RealmUnavailableException {
            for (;;) {
                final Path tempPath = tempPath();
                try {
                    final XMLOutputFactory xmlOutputFactory = XMLOutputFactory.newFactory();
                    try (OutputStream outputStream = new BufferedOutputStream(Files.newOutputStream(tempPath, WRITE, CREATE_NEW, DSYNC))) {
                        try (AutoCloseableXMLStreamWriterHolder holder = new AutoCloseableXMLStreamWriterHolder(xmlOutputFactory.createXMLStreamWriter(outputStream))) {
                            writeIdentity(holder.getXmlStreamWriter(), newIdentity);
                        } catch (XMLStreamException | InvalidKeySpecException | NoSuchAlgorithmException | CertificateEncodingException e) {
                            throw ElytronMessages.log.fileSystemRealmFailedToWrite(tempPath, name, e);
                        } catch (GeneralSecurityException e) {
                            throw ElytronMessages.log.fileSystemRealmEncryptionFailed(e);
                        }
                    } catch (FileAlreadyExistsException ignored) {
                        // try a new name
                        continue;
                    } catch (IOException e) {
                        try {
                            Files.deleteIfExists(tempPath);
                        } catch (IOException e2) {
                            e.addSuppressed(e2);
                        }
                        throw ElytronMessages.log.fileSystemRealmFailedToOpen(tempPath, name, e);
                    }
                    try {
                        Files.delete(path);
                    } catch (IOException e) {
                        throw ElytronMessages.log.fileSystemUpdatedFailed(path.toAbsolutePath().toString(), e);
                    }
                    try {
                        Files.createLink(path, tempPath);
                    } catch (FileAlreadyExistsException e) {
                        try {
                            Files.deleteIfExists(tempPath);
                        } catch (IOException e2) {
                            e.addSuppressed(e2);
                        }
                        throw ElytronMessages.log.fileSystemRealmAlreadyExists(name, e);
                    } catch (IOException e) {
                        throw ElytronMessages.log.fileSystemRealmFailedToWrite(tempPath, name, e);
                    }
                    try {
                        Files.delete(tempPath);
                    } catch (IOException ignored) {
                        // nothing we can do
                    }
                    return null;
                } catch (Throwable t) {
                    try {
                        Files.delete(tempPath);
                    } catch (IOException e) {
                        t.addSuppressed(e);
                    }
                    throw t;
                }
            }
        }

        private Version requiredVersion(final LoadedIdentity identityToWrite) {
            // As new functionality is added we will identify if we need to use a later version
            // if new functionality is used then use the required schema version otherwise fallback
            // to an older version.

            if (secretKey != null) {
                return Version.VERSION_1_1;
            }
            // We would not require 1.0.1 as no realm specific changed were made.
            //return Version.VERSION_1_0_1;

            return Version.VERSION_1_0;
        }

        private void writeIdentity(final XMLStreamWriter streamWriter, final LoadedIdentity newIdentity) throws XMLStreamException, InvalidKeySpecException, NoSuchAlgorithmException, GeneralSecurityException {
            streamWriter.writeStartDocument();
            streamWriter.writeCharacters("\n");
            streamWriter.writeStartElement("identity");

            streamWriter.writeDefaultNamespace(requiredVersion(newIdentity).getNamespace());

            if (newIdentity.getCredentials().size() > 0) {
                streamWriter.writeCharacters("\n    ");
                streamWriter.writeStartElement("credentials");
                for (Credential credential : newIdentity.getCredentials()) {
                    streamWriter.writeCharacters("\n        ");
                    if (credential instanceof PasswordCredential) {
                        Password password = ((PasswordCredential) credential).getPassword();
                        if (password instanceof OneTimePassword) {
                            final OneTimePassword otp = (OneTimePassword) password;
                            streamWriter.writeStartElement("otp");
                            streamWriter.writeAttribute("algorithm", otp.getAlgorithm());
                            streamWriter.writeAttribute("hash", ByteIterator.ofBytes(otp.getHash()).base64Encode().drainToString());
                            streamWriter.writeAttribute("seed", ByteIterator.ofBytes(otp.getSeed().getBytes(StandardCharsets.US_ASCII)).base64Encode().drainToString());
                            streamWriter.writeAttribute("sequence", Integer.toString(otp.getSequenceNumber()));
                            streamWriter.writeEndElement();
                        } else {
                            streamWriter.writeStartElement("password");
                            String format;
                            String algorithm = password.getAlgorithm();
                            String passwordString;
                            byte[] encoded = BasicPasswordSpecEncoding.encode(password, providers);

<<<<<<< HEAD
                            if (secretKey != null) {
                                format = ENCRYPTION_FORMAT;
                                passwordString = ByteIterator.ofBytes(CipherUtil.encrypt(encoded, secretKey)).base64Encode().drainToString();
                            } else if (encoded != null) {
=======
                            if (encoded != null) {
>>>>>>> 59954097
                                if (newIdentity.getHashEncoding() == Encoding.HEX) {
                                    format = HEX;
                                    passwordString = ByteIterator.ofBytes(encoded).hexEncode().drainToString();
                                } else {
                                    // default to base64
                                    format = BASE64_FORMAT;
                                    passwordString = ByteIterator.ofBytes(encoded).base64Encode().drainToString();
                                }
                            } else {
                                format = MCF_FORMAT;
                                passwordString = ModularCrypt.encodeAsString(password);
                            }

                            streamWriter.writeAttribute("algorithm", algorithm);
                            streamWriter.writeAttribute("format", format);
                            streamWriter.writeCharacters(passwordString);
                            streamWriter.writeEndElement();
                        }
                    }
                }
                streamWriter.writeCharacters("\n    ");
                streamWriter.writeEndElement();
            }
            final Iterator<Attributes.Entry> entryIter = newIdentity.getAttributes().entries().iterator();
            if (entryIter.hasNext()) {
                streamWriter.writeCharacters("\n    ");
                streamWriter.writeStartElement("attributes");
                do {
                    final Attributes.Entry entry = entryIter.next();
                    for (String value : entry) {
                        streamWriter.writeCharacters("\n        ");
                        streamWriter.writeStartElement("attribute");
                        streamWriter.writeAttribute("name", secretKey != null ? CipherUtil.encrypt(entry.getKey(), secretKey) : entry.getKey());
                        streamWriter.writeAttribute("value", secretKey != null ? CipherUtil.encrypt(value, secretKey) : value);
                        streamWriter.writeEndElement();
                    }
                } while (entryIter.hasNext());
                streamWriter.writeCharacters("\n    ");
                streamWriter.writeEndElement();
            }
            streamWriter.writeEndElement();
            streamWriter.writeEndDocument();
        }

        public void dispose() {
            // Release the lock for this realm identity
            IdentityLock identityLock = lock;
            lock = null;
            if (identityLock != null) {
                identityLock.release();
            }
        }

        public AuthorizationIdentity getAuthorizationIdentity() throws RealmUnavailableException {
            final LoadedIdentity loadedIdentity = loadIdentity(true, false);
            return loadedIdentity == null ? AuthorizationIdentity.EMPTY : AuthorizationIdentity.basicIdentity(loadedIdentity.getAttributes());
        }

        private LoadedIdentity loadIdentity(final boolean skipCredentials, final boolean skipAttributes) throws RealmUnavailableException {
            if (System.getSecurityManager() == null) {
                return loadIdentityPrivileged(skipCredentials, skipAttributes);
            }
            try {
                return AccessController.doPrivileged((PrivilegedExceptionAction<LoadedIdentity>) () -> loadIdentityPrivileged(skipCredentials, skipAttributes));
            } catch (PrivilegedActionException e) {
                if (e.getException() instanceof RealmUnavailableException) {
                    throw (RealmUnavailableException) e.getException();
                }
                throw new RuntimeException(e.getException());
            }
        }

        protected LoadedIdentity loadIdentityPrivileged(final boolean skipCredentials, final boolean skipAttributes) throws RealmUnavailableException {
            try (InputStream inputStream = Files.newInputStream(path, READ)) {
                final XMLInputFactory inputFactory = XMLInputFactory.newFactory();
                inputFactory.setProperty(XMLInputFactory.IS_VALIDATING, Boolean.FALSE);
                inputFactory.setProperty(XMLInputFactory.SUPPORT_DTD, Boolean.FALSE);
                inputFactory.setProperty(XMLInputFactory.IS_SUPPORTING_EXTERNAL_ENTITIES, Boolean.FALSE);
                inputFactory.setProperty(XMLInputFactory.IS_COALESCING, Boolean.TRUE);
                try (final AutoCloseableXMLStreamReaderHolder holder = new AutoCloseableXMLStreamReaderHolder(inputFactory.createXMLStreamReader(inputStream, "UTF-8"))) {
                    final XMLStreamReader streamReader = holder.getXmlStreamReader();
                    return parseIdentity(streamReader, skipCredentials, skipAttributes);
                } catch (XMLStreamException e) {
                    throw ElytronMessages.log.fileSystemRealmFailedToRead(path, name, e);
                }
            } catch (NoSuchFileException | FileNotFoundException ignored) {
                return null;
            } catch (IOException e) {
                throw ElytronMessages.log.fileSystemRealmFailedToOpen(path, name, e);
            }
        }

        private LoadedIdentity parseIdentity(final XMLStreamReader streamReader, final boolean skipCredentials, final boolean skipAttributes) throws RealmUnavailableException, XMLStreamException {
            final int tag = streamReader.nextTag();
            Version version;
            if (tag != START_ELEMENT || ((version = identifyVersion(streamReader)) == null) || ! "identity".equals(streamReader.getLocalName())) {
                throw ElytronMessages.log.fileSystemRealmInvalidContent(path, streamReader.getLocation().getLineNumber(), name);
            }
            return parseIdentityContents(streamReader, version, skipCredentials, skipAttributes);
        }

        private Version identifyVersion(final XMLStreamReader streamReader) {
            return KNOWN_NAMESPACES.get(streamReader.getNamespaceURI());
        }

        private LoadedIdentity parseIdentityContents(final XMLStreamReader streamReader, final Version version, final boolean skipCredentials, final boolean skipAttributes) throws RealmUnavailableException, XMLStreamException {
            final int attributeCount = streamReader.getAttributeCount();
            if (attributeCount > 0) {
                throw ElytronMessages.log.fileSystemRealmInvalidContent(path, streamReader.getLocation().getLineNumber(), name);
            }
            List<Credential> credentials = Collections.emptyList();
            Attributes attributes = Attributes.EMPTY;
            boolean gotCredentials = false;
            boolean gotAttributes = false;
            for (;;) {
                if (streamReader.isEndElement()) {
                    if (attributes == Attributes.EMPTY && !skipAttributes) {
                        //Since this could be a use-case wanting to modify the attributes, make sure that we have a
                        //modifiable version of Attributes;
                        attributes = new MapAttributes();
                    }
                    return new LoadedIdentity(name, credentials, attributes, hashEncoding);
                }
                if (! version.getNamespace().equals(streamReader.getNamespaceURI())) {
                    // Mixed versions unsupported.
                    throw ElytronMessages.log.fileSystemRealmInvalidContent(path, streamReader.getLocation().getLineNumber(), name);
                }
                if (! gotCredentials && "credentials".equals(streamReader.getLocalName())) {
                    gotCredentials = true;
                    if (skipCredentials) {
                        consumeContent(streamReader);
                    } else {
                        credentials = parseCredentials(streamReader, version);
                    }
                } else if (! gotAttributes && "attributes".equals(streamReader.getLocalName())) {
                    gotAttributes = true;
                    if (skipAttributes) {
                        consumeContent(streamReader);
                    } else {
                        attributes = parseAttributes(streamReader, version);
                    }
                }
                streamReader.nextTag();
            }
        }

        private List<Credential> parseCredentials(final XMLStreamReader streamReader, final Version version) throws RealmUnavailableException, XMLStreamException {
            final int attributeCount = streamReader.getAttributeCount();
            if (attributeCount > 0) {
                throw ElytronMessages.log.fileSystemRealmInvalidContent(path, streamReader.getLocation().getLineNumber(), name);
            }
            if (streamReader.nextTag() == END_ELEMENT) {
                return Collections.emptyList();
            }
            List<Credential> credentials = new ArrayList<>();
            do {
                if (! version.getNamespace().equals(streamReader.getNamespaceURI()) ) {
                    // Mixed versions unsupported.
                    throw ElytronMessages.log.fileSystemRealmInvalidContent(path, streamReader.getLocation().getLineNumber(), name);
                }
                if ("password".equals(streamReader.getLocalName())) {
                    parsePassword(credentials, streamReader, version);
                } else if ("public-key".equals(streamReader.getLocalName())) {
                    parsePublicKey(credentials, streamReader);
                } else if ("certificate".equals(streamReader.getLocalName())) {
                    parseCertificate(credentials, streamReader);
                } else if ("otp".equals(streamReader.getLocalName())) {
                    parseOtp(credentials, streamReader);
                } else {
                    throw ElytronMessages.log.fileSystemRealmInvalidContent(path, streamReader.getLocation().getLineNumber(), name);
                }
            } while (streamReader.nextTag() != END_ELEMENT);
            return credentials;
        }

        private void parseCredential(final XMLStreamReader streamReader, CredentialParseFunction function) throws RealmUnavailableException, XMLStreamException {
            final int attributeCount = streamReader.getAttributeCount();
            String name = null;
            String algorithm = null;
            String format = null;
            for (int i = 0; i < attributeCount; i ++) {
                String namespace = streamReader.getAttributeNamespace(i);
                if (namespace != null && !namespace.equals("")) {
                    throw ElytronMessages.log.fileSystemRealmInvalidContent(path, streamReader.getLocation().getLineNumber(), name);
                }
                final String localName = streamReader.getAttributeLocalName(i);
                if ("name".equals(localName)) {
                    name = streamReader.getAttributeValue(i);
                } else if ("algorithm".equals(localName)) {
                    algorithm = streamReader.getAttributeValue(i);
                } else if ("format".equals(localName)) {
                    format = streamReader.getAttributeValue(i);
                } else {
                    throw ElytronMessages.log.fileSystemRealmInvalidContent(path, streamReader.getLocation().getLineNumber(), name);
                }
            }
            final String text = streamReader.getElementText().trim();
            function.parseCredential(algorithm, format, text);
        }

        private void parseCertificate(final List<Credential> credentials, final XMLStreamReader streamReader) throws RealmUnavailableException, XMLStreamException {
            parseCredential(streamReader, (algorithm, format, text) -> {
                if (algorithm == null) algorithm = "X.509";
                if (format == null) format = X509_FORMAT;
                try {
                    final CertificateFactory certificateFactory = CertificateFactory.getInstance(algorithm);
                    credentials.add(new X509CertificateChainPublicCredential((X509Certificate) certificateFactory.generateCertificate(
                        CodePointIterator.ofString(text).base64Decode().asInputStream())));
                } catch (CertificateException | ClassCastException e) {
                    throw ElytronMessages.log.fileSystemRealmCertificateReadError(format, path, streamReader.getLocation().getLineNumber(), name);
                }
            });
        }

        private void parsePublicKey(final List<Credential> credentials, final XMLStreamReader streamReader) throws RealmUnavailableException, XMLStreamException {
            parseCredential(streamReader, (algorithm, format, text) -> {
                if (algorithm == null) {
                    throw ElytronMessages.log.fileSystemRealmMissingAttribute("algorithm", path, streamReader.getLocation().getLineNumber(), name);
                }
                if (format == null) {
                    format = X509_FORMAT;
                } else if (!X509_FORMAT.equals(format)) {
                    throw ElytronMessages.log.fileSystemRealmUnsupportedKeyFormat(format, path, streamReader.getLocation().getLineNumber(), name);
                }
                try {
                    KeyFactory keyFactory = KeyFactory.getInstance(algorithm);
                    credentials.add(new PublicKeyCredential(keyFactory.generatePublic(new PKCS8EncodedKeySpec(CodePointIterator.ofString(text).base64Decode().drain()))));
                } catch (NoSuchAlgorithmException e) {
                    throw ElytronMessages.log.fileSystemRealmUnsupportedKeyAlgorithm(format, path, streamReader.getLocation().getLineNumber(), name, e);
                } catch (InvalidKeySpecException e) {
                    throw ElytronMessages.log.fileSystemRealmUnsupportedKeyFormat(format, path, streamReader.getLocation().getLineNumber(), name);
                }
            });
        }

        private void parsePassword(final List<Credential> credentials, final XMLStreamReader streamReader, final Version version) throws XMLStreamException, RealmUnavailableException {
            parseCredential(streamReader, (algorithm, format, text) -> {
                try {
<<<<<<< HEAD
                    if (ENCRYPTION_FORMAT.equals(format)) {
                        if (! version.isAtLeast(Version.VERSION_1_1)) {
                            throw ElytronMessages.log.fileSystemRealmInvalidContent(path, streamReader.getLocation().getLineNumber(), name);
                        }
                        if (algorithm == null) {
                            throw ElytronMessages.log.fileSystemRealmMissingAttribute("algorithm", path, streamReader.getLocation().getLineNumber(), name);
                        }
                        PasswordFactory passwordFactory = PasswordFactory.getInstance(algorithm, providers);
                        byte[] encryptedPasswordBytes = CodePointIterator.ofChars(text.toCharArray()).base64Decode().drain();
                        byte[] decryptedPasswordBytes;
                        try {
                            decryptedPasswordBytes = CipherUtil.decrypt(encryptedPasswordBytes, secretKey);
                        } catch (GeneralSecurityException e) {
                            throw ElytronMessages.log.fileSystemRealmDecryptionFailed(e);
                        }
                        PasswordSpec passwordSpec = BasicPasswordSpecEncoding.decode(decryptedPasswordBytes);

                        if (passwordSpec != null) {
                            credentials.add(new PasswordCredential(passwordFactory.generatePassword(passwordSpec)));
                        } else {
                            throw ElytronMessages.log.fileSystemRealmInvalidPasswordAlgorithm(algorithm, path, streamReader.getLocation().getLineNumber(), name);
                        }
                    } else if (BASE64_FORMAT.equals(format) || HEX.equals(format)) {
=======
                    if (BASE64_FORMAT.equals(format) || HEX.equals(format)) {
>>>>>>> 59954097
                        if (algorithm == null) {
                            throw ElytronMessages.log.fileSystemRealmMissingAttribute("algorithm", path, streamReader.getLocation().getLineNumber(), name);
                        }
                        PasswordFactory passwordFactory = PasswordFactory.getInstance(algorithm, providers);
                        byte[] passwordBytes;
                        if (BASE64_FORMAT.equals(format)) {
                            passwordBytes = CodePointIterator.ofChars(text.toCharArray()).base64Decode().drain();
                        } else {
                            passwordBytes = CodePointIterator.ofChars(text.toCharArray()).hexDecode().drain();
                        }
                        PasswordSpec passwordSpec = BasicPasswordSpecEncoding.decode(passwordBytes);

                        if (passwordSpec != null) {
                            credentials.add(new PasswordCredential(passwordFactory.generatePassword(passwordSpec)));
                        } else {
                            throw ElytronMessages.log.fileSystemRealmInvalidPasswordAlgorithm(algorithm, path, streamReader.getLocation().getLineNumber(), name);
                        }
                    } else if (MCF_FORMAT.equals(format)) {
                        credentials.add(new PasswordCredential(ModularCrypt.decode(text)));
                    } else {
                        throw ElytronMessages.log.fileSystemRealmInvalidPasswordFormat(format, path, streamReader.getLocation().getLineNumber(), name);
                    }
                } catch (InvalidKeySpecException | NoSuchAlgorithmException e) {
                    throw ElytronMessages.log.fileSystemRealmInvalidContent(path, streamReader.getLocation().getLineNumber(), name);
                }
            });
        }

        private void parseOtp(final List<Credential> credentials, final XMLStreamReader streamReader) throws XMLStreamException, RealmUnavailableException {
            String name = null;
            String algorithm = null;
            byte[] hash = null;
            String seed = null;
            int sequenceNumber = 0;

            final int attributeCount = streamReader.getAttributeCount();
            for (int i = 0; i < attributeCount; i ++) {
                String namespace = streamReader.getAttributeNamespace(i);
                if (namespace != null && !namespace.equals("")) {
                    throw ElytronMessages.log.fileSystemRealmInvalidContent(path, streamReader.getLocation().getLineNumber(), name);
                }
                final String localName = streamReader.getAttributeLocalName(i);
                if ("name".equals(localName)) {
                    name = streamReader.getAttributeValue(i);
                } else if ("algorithm".equals(localName)) {
                    algorithm = streamReader.getAttributeValue(i);
                } else if ("hash".equals(localName)) {
                    hash = CodePointIterator.ofString(streamReader.getAttributeValue(i)).base64Decode(Base64Alphabet.STANDARD, false).drain();
                } else if ("seed".equals(localName)) {
                    seed = new String(CodePointIterator.ofString(streamReader.getAttributeValue(i)).base64Decode(Base64Alphabet.STANDARD, false).drain(), StandardCharsets.US_ASCII);
                } else if ("sequence".equals(localName)) {
                    sequenceNumber = Integer.parseInt(streamReader.getAttributeValue(i));
                } else {
                    throw ElytronMessages.log.fileSystemRealmInvalidContent(path, streamReader.getLocation().getLineNumber(), name);
                }
            }

            if (streamReader.nextTag() != END_ELEMENT) {
                throw ElytronMessages.log.fileSystemRealmInvalidContent(path, streamReader.getLocation().getLineNumber(), name);
            }

            try {
                if (algorithm == null) {
                    throw ElytronMessages.log.fileSystemRealmMissingAttribute("algorithm", path, streamReader.getLocation().getLineNumber(), name);
                }
                PasswordFactory passwordFactory = PasswordFactory.getInstance(algorithm, providers);
                Password password = passwordFactory.generatePassword(new OneTimePasswordSpec(hash, seed, sequenceNumber));
                credentials.add(new PasswordCredential(password));
            } catch (InvalidKeySpecException e) {
                throw ElytronMessages.log.fileSystemRealmInvalidOtpDefinition(path, streamReader.getLocation().getLineNumber(), name, e);
            } catch (NoSuchAlgorithmException e) {
                throw ElytronMessages.log.fileSystemRealmInvalidOtpAlgorithm(algorithm, path, streamReader.getLocation().getLineNumber(), name, e);
            }
        }

        private Attributes parseAttributes(final XMLStreamReader streamReader, final Version version) throws RealmUnavailableException, XMLStreamException {
            final int attributeCount = streamReader.getAttributeCount();
            if (attributeCount > 0) {
                throw ElytronMessages.log.fileSystemRealmInvalidContent(path, streamReader.getLocation().getLineNumber(), name);
            }
            int tag = streamReader.nextTag();
            if (tag == END_ELEMENT) {
                return Attributes.EMPTY;
            }
            Attributes attributes = new MapAttributes();
            do {
                if (! version.getNamespace().equals(streamReader.getNamespaceURI()) ) {

                    // Mixed versions unsupported.
                    throw ElytronMessages.log.fileSystemRealmInvalidContent(path, streamReader.getLocation().getLineNumber(), name);
                }
                if ("attribute".equals(streamReader.getLocalName())) {
                    parseAttribute(streamReader, attributes);
                } else {
                    throw ElytronMessages.log.fileSystemRealmInvalidContent(path, streamReader.getLocation().getLineNumber(), name);
                }
            } while (streamReader.nextTag() == START_ELEMENT);
            return attributes;
        }

        private void parseAttribute(final XMLStreamReader streamReader, final Attributes attributes) throws XMLStreamException, RealmUnavailableException {
            String name = null;
            String value = null;
            final int attributeCount = streamReader.getAttributeCount();
            for (int i = 0; i < attributeCount; i++) {
                String namespace = streamReader.getAttributeNamespace(i);
                if (namespace != null && !namespace.equals("")) {
                    throw ElytronMessages.log.fileSystemRealmInvalidContent(path, streamReader.getLocation().getLineNumber(), this.name);
                }
                if ("name".equals(streamReader.getAttributeLocalName(i))) {
                    name = streamReader.getAttributeValue(i);
                } else if ("value".equals(streamReader.getAttributeLocalName(i))) {
                    value = streamReader.getAttributeValue(i);
                } else {
                    throw ElytronMessages.log.fileSystemRealmInvalidContent(path, streamReader.getLocation().getLineNumber(), this.name);
                }
            }
            if (name == null) {
                throw ElytronMessages.log.fileSystemRealmMissingAttribute("name", path, streamReader.getLocation().getLineNumber(), this.name);
            }
            if (value == null) {
                throw ElytronMessages.log.fileSystemRealmMissingAttribute("value", path, streamReader.getLocation().getLineNumber(), this.name);
            }
            if (secretKey != null) {
                try {
                    attributes.addLast(CipherUtil.decrypt(name, secretKey), CipherUtil.decrypt(value, secretKey));
                } catch (GeneralSecurityException e){
                    throw ElytronMessages.log.fileSystemRealmDecryptionFailed(e);
                }
            } else {
                attributes.addLast(name, value);
            }
            if (streamReader.nextTag() != END_ELEMENT) {
                throw ElytronMessages.log.fileSystemRealmInvalidContent(path, streamReader.getLocation().getLineNumber(), this.name);
            }
        }

        private void consumeContent(final XMLStreamReader reader) throws XMLStreamException {
            while (reader.hasNext()) {
                switch (reader.next()) {
                    case START_ELEMENT: {
                        consumeContent(reader);
                        break;
                    }
                    case END_ELEMENT: {
                        return;
                    }
                }
            }
        }

    }

    protected static final class LoadedIdentity {
        private final String name;
        private final List<Credential> credentials;
        private final Attributes attributes;
        private final Encoding hashEncoding;

        LoadedIdentity(final String name, final List<Credential> credentials, final Attributes attributes, final Encoding hashEncoding) {
            this.name = name;
            this.credentials = credentials;
            this.attributes = attributes;
            this.hashEncoding = hashEncoding;
        }

        public String getName() {
            return name;
        }

        public Attributes getAttributes() {
            return attributes;
        }

        List<Credential> getCredentials() {
            return credentials;
        }

        public Encoding getHashEncoding() {
            return hashEncoding;
        }
<<<<<<< HEAD

=======
>>>>>>> 59954097
    }

    static class AutoCloseableXMLStreamReaderHolder implements AutoCloseable {
        private final XMLStreamReader xmlStreamReader;

        AutoCloseableXMLStreamReaderHolder(final XMLStreamReader xmlStreamReader) {
            this.xmlStreamReader = xmlStreamReader;
        }

        public void close() throws XMLStreamException {
            xmlStreamReader.close();
        }

        public XMLStreamReader getXmlStreamReader() {
            return xmlStreamReader;
        }
    }

    static class AutoCloseableXMLStreamWriterHolder implements AutoCloseable {
        private final XMLStreamWriter xmlStreamWriter;

        AutoCloseableXMLStreamWriterHolder(final XMLStreamWriter xmlStreamWriter) {
            this.xmlStreamWriter = xmlStreamWriter;
        }

        public void close() throws XMLStreamException {
            xmlStreamWriter.close();
        }

        public XMLStreamWriter getXmlStreamWriter() {
            return xmlStreamWriter;
        }
    }
}<|MERGE_RESOLUTION|>--- conflicted
+++ resolved
@@ -69,11 +69,7 @@
 import java.util.concurrent.ThreadLocalRandom;
 import java.util.function.Consumer;
 import java.util.function.Supplier;
-<<<<<<< HEAD
 import javax.crypto.SecretKey;
-=======
-
->>>>>>> 59954097
 import javax.xml.stream.XMLInputFactory;
 import javax.xml.stream.XMLOutputFactory;
 import javax.xml.stream.XMLStreamException;
@@ -123,7 +119,6 @@
     static final ElytronPermission CREATE_SECURITY_REALM = ElytronPermission.forName("createSecurityRealm");
 
     private final Supplier<Provider[]> providers;
-<<<<<<< HEAD
     static final Map<String, Version> KNOWN_NAMESPACES;
 
     private enum Version {
@@ -162,18 +157,13 @@
         KNOWN_NAMESPACES = Collections.unmodifiableMap(knownNamespaces);
     }
 
-=======
->>>>>>> 59954097
     private final Path root;
     private final NameRewriter nameRewriter;
     private final int levels;
     private final boolean encoded;
     private final Charset hashCharset;
     private final Encoding hashEncoding;
-<<<<<<< HEAD
     private final SecretKey secretKey;
-=======
->>>>>>> 59954097
 
     private final ConcurrentHashMap<String, IdentitySharedExclusiveLock> realmIdentityLocks = new ConcurrentHashMap<>();
 
@@ -193,7 +183,6 @@
      * @param root the root path of the identity store
      * @param nameRewriter the name rewriter to apply to looked up names
      * @param levels the number of levels of directory hashing to apply
-<<<<<<< HEAD
      * @param encoded whether identity names should be BASE32 encoded before using as filename (only applies if the security realm is unencrypted)
      * @param hashCharset the character set to use when converting password strings to a byte array. Uses UTF-8 by default.
      * @param hashEncoding the string format for the hashed passwords. Uses Base64 by default.
@@ -201,14 +190,6 @@
      * @param secretKey the SecretKey used to encrypt and decrypt the security realm (if {@code null}, the security realm will be unencrypted)
      */
     public FileSystemSecurityRealm(final Path root, final NameRewriter nameRewriter, final int levels, final boolean encoded, final Encoding hashEncoding, final Charset hashCharset, final Supplier<Provider[]> providers, final SecretKey secretKey) {
-=======
-     * @param encoded whether identity names should be BASE32 encoded before using as filename
-     * @param hashCharset the character set to use when converting password strings to a byte array. Uses UTF-8 by default.
-     * @param hashEncoding the string format for the hashed passwords. Uses Base64 by default.
-     * @param providers The providers supplier
-     */
-    public FileSystemSecurityRealm(final Path root, final NameRewriter nameRewriter, final int levels, final boolean encoded, final Encoding hashEncoding, final Charset hashCharset, Supplier<Provider[]> providers) {
->>>>>>> 59954097
         final SecurityManager sm = System.getSecurityManager();
         if (sm != null) {
             sm.checkPermission(CREATE_SECURITY_REALM);
@@ -216,18 +197,11 @@
         this.root = root;
         this.nameRewriter = nameRewriter;
         this.levels = levels;
-<<<<<<< HEAD
         this.encoded = secretKey == null && encoded;
         this.hashCharset = hashCharset != null ? hashCharset : StandardCharsets.UTF_8;
         this.hashEncoding = hashEncoding != null ? hashEncoding : Encoding.BASE64;
         this.providers = providers != null ? providers : INSTALLED_PROVIDERS;
         this.secretKey = secretKey;
-=======
-        this.encoded = encoded;
-        this.hashCharset = hashCharset != null ? hashCharset : StandardCharsets.UTF_8;
-        this.hashEncoding = hashEncoding != null ? hashEncoding : Encoding.BASE64;
-        this.providers = providers;
->>>>>>> 59954097
     }
 
     /**
@@ -243,11 +217,7 @@
      * @param hashEncoding the string format for the hashed passwords. Uses Base64 by default.
      */
     public FileSystemSecurityRealm(final Path root, final NameRewriter nameRewriter, final int levels, final boolean encoded, final Encoding hashEncoding, final Charset hashCharset) {
-<<<<<<< HEAD
         this(root, nameRewriter, levels, encoded, hashEncoding, hashCharset, INSTALLED_PROVIDERS, null);
-=======
-        this(root, nameRewriter, levels, encoded, hashEncoding, hashCharset, INSTALLED_PROVIDERS);
->>>>>>> 59954097
     }
 
     /**
@@ -261,11 +231,7 @@
      * @param encoded whether identity names should by BASE32 encoded before using as filename
      */
     public FileSystemSecurityRealm(final Path root, final NameRewriter nameRewriter, final int levels, final boolean encoded) {
-<<<<<<< HEAD
         this(root, nameRewriter, levels, encoded, Encoding.BASE64, StandardCharsets.UTF_8, INSTALLED_PROVIDERS, null);
-=======
-        this(root, nameRewriter, levels, encoded, Encoding.BASE64, StandardCharsets.UTF_8, INSTALLED_PROVIDERS);
->>>>>>> 59954097
     }
 
     /**
@@ -289,17 +255,11 @@
      * @param hashCharset the character set to use when converting password strings to a byte array. Uses UTF-8 by default and must not be {@code null}.
      */
     public FileSystemSecurityRealm(final Path root, final NameRewriter nameRewriter, final int levels, final Encoding hashEncoding, final Charset hashCharset) {
-<<<<<<< HEAD
         this(root, nameRewriter, levels, true, hashEncoding, hashCharset, INSTALLED_PROVIDERS, null);
     }
 
 
 
-=======
-        this(root, nameRewriter, levels, true, hashEncoding, hashCharset, INSTALLED_PROVIDERS);
-    }
-
->>>>>>> 59954097
     /**
      * Construct a new instance.
      *
@@ -324,18 +284,6 @@
     }
 
     /**
-     * Construct a new instance.
-     *
-     * @param root the root path of the identity store
-     * @param levels the number of levels of directory hashing to apply
-     * @param hashEncoding the string format for hashed passwords. Uses Base64 by default.
-     * @param hashCharset the character set to use when converting password strings to a byte array. Uses UTF-8 by default and must not be {@code null}.
-     */
-    public FileSystemSecurityRealm(final Path root, final int levels, final Encoding hashEncoding, final Charset hashCharset) {
-        this(root, NameRewriter.IDENTITY_REWRITER, levels, true, hashEncoding, hashCharset, INSTALLED_PROVIDERS);
-    }
-
-    /**
      * Construct a new instance with 2 levels of hashing.
      *
      * @param root the root path of the identity store
@@ -352,19 +300,11 @@
      * @param hashCharset the character set to use when converting password strings to a byte array. Uses UTF-8 by default and must not be {@code null}
      */
     public FileSystemSecurityRealm(final Path root, final Encoding hashEncoding, final Charset hashCharset) {
-<<<<<<< HEAD
         this(root, NameRewriter.IDENTITY_REWRITER, 2, true, hashEncoding, hashCharset, INSTALLED_PROVIDERS, null);
     }
 
     public FileSystemSecurityRealm(Path root, int levels, Supplier<Provider[]> providers) {
         this(root, NameRewriter.IDENTITY_REWRITER, levels, true, Encoding.BASE64, StandardCharsets.UTF_8, providers, null);
-=======
-        this(root, NameRewriter.IDENTITY_REWRITER, 2, true, hashEncoding, hashCharset, INSTALLED_PROVIDERS);
-    }
-
-    public FileSystemSecurityRealm(Path root, int levels, Supplier<Provider[]> providers) {
-        this(root, NameRewriter.IDENTITY_REWRITER, levels, true, Encoding.BASE64, StandardCharsets.UTF_8, providers);
->>>>>>> 59954097
     }
 
     private Path pathFor(String name) {
@@ -394,10 +334,6 @@
         }
 
         return path.resolve(normalizedName + ".xml");
-    }
-
-    public Charset getHashCharset() {
-        return this.hashCharset;
     }
 
     public Charset getHashCharset() {
@@ -449,11 +385,7 @@
         } else {
             lock = realmIdentityLock.lockShared();
         }
-<<<<<<< HEAD
         return new Identity(finalName, pathFor(finalName), lock, hashCharset, hashEncoding, providers, secretKey);
-=======
-        return new Identity(finalName, pathFor(finalName), lock, hashCharset, hashEncoding, providers);
->>>>>>> 59954097
     }
 
     public ModifiableRealmIdentityIterator getRealmIdentityIterator() throws RealmUnavailableException {
@@ -590,7 +522,6 @@
 
         private final String name;
         private final Path path;
-<<<<<<< HEAD
         private Supplier<Provider[]> providers;
         private IdentityLock lock;
         private final Charset hashCharset;
@@ -598,24 +529,13 @@
         private final SecretKey secretKey;
 
         Identity(final String name, final Path path, final IdentityLock lock, final Charset hashCharset, final Encoding hashEncoding, Supplier<Provider[]> providers, final SecretKey secretKey) {
-=======
-        private final Supplier<Provider[]> providers;
-        private IdentityLock lock;
-        private final Charset hashCharset;
-        private final Encoding hashEncoding;
-
-        Identity(final String name, final Path path, final IdentityLock lock, final Charset hashCharset, final Encoding hashEncoding, Supplier<Provider[]> providers) {
->>>>>>> 59954097
             this.name = name;
             this.path = path;
             this.lock = lock;
             this.hashCharset = hashCharset;
             this.hashEncoding = hashEncoding;
             this.providers = providers;
-<<<<<<< HEAD
             this.secretKey = secretKey;
-=======
->>>>>>> 59954097
         }
 
         public Principal getRealmIdentityPrincipal() {
@@ -958,14 +878,10 @@
                             String passwordString;
                             byte[] encoded = BasicPasswordSpecEncoding.encode(password, providers);
 
-<<<<<<< HEAD
                             if (secretKey != null) {
                                 format = ENCRYPTION_FORMAT;
                                 passwordString = ByteIterator.ofBytes(CipherUtil.encrypt(encoded, secretKey)).base64Encode().drainToString();
                             } else if (encoded != null) {
-=======
-                            if (encoded != null) {
->>>>>>> 59954097
                                 if (newIdentity.getHashEncoding() == Encoding.HEX) {
                                     format = HEX;
                                     passwordString = ByteIterator.ofBytes(encoded).hexEncode().drainToString();
@@ -1204,7 +1120,6 @@
         private void parsePassword(final List<Credential> credentials, final XMLStreamReader streamReader, final Version version) throws XMLStreamException, RealmUnavailableException {
             parseCredential(streamReader, (algorithm, format, text) -> {
                 try {
-<<<<<<< HEAD
                     if (ENCRYPTION_FORMAT.equals(format)) {
                         if (! version.isAtLeast(Version.VERSION_1_1)) {
                             throw ElytronMessages.log.fileSystemRealmInvalidContent(path, streamReader.getLocation().getLineNumber(), name);
@@ -1228,9 +1143,6 @@
                             throw ElytronMessages.log.fileSystemRealmInvalidPasswordAlgorithm(algorithm, path, streamReader.getLocation().getLineNumber(), name);
                         }
                     } else if (BASE64_FORMAT.equals(format) || HEX.equals(format)) {
-=======
-                    if (BASE64_FORMAT.equals(format) || HEX.equals(format)) {
->>>>>>> 59954097
                         if (algorithm == null) {
                             throw ElytronMessages.log.fileSystemRealmMissingAttribute("algorithm", path, streamReader.getLocation().getLineNumber(), name);
                         }
@@ -1412,10 +1324,7 @@
         public Encoding getHashEncoding() {
             return hashEncoding;
         }
-<<<<<<< HEAD
-
-=======
->>>>>>> 59954097
+
     }
 
     static class AutoCloseableXMLStreamReaderHolder implements AutoCloseable {
