--- conflicted
+++ resolved
@@ -133,16 +133,12 @@
 
     @Override
     public RealmIdentity getRealmIdentity(final Principal principal) {
-<<<<<<< HEAD
-        return new JaasRealmIdentity(principal);
-=======
         if (principal instanceof NamePrincipal) {
             return new JaasRealmIdentity(principal);
         } else {
             NamePrincipal namePrincipal = NamePrincipal.from(principal);
             return namePrincipal != null ? new JaasRealmIdentity(namePrincipal) : RealmIdentity.NON_EXISTENT;
         }
->>>>>>> 4e47ad31
     }
 
     @Override
