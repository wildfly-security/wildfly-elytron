--- conflicted
+++ resolved
@@ -92,11 +92,7 @@
         if (configuration.sslContext != null) {
             this.jwkManager = new JwkManager(configuration.sslContext,
                                             configuration.hostnameVerifier != null ? configuration.hostnameVerifier : HttpsURLConnection.getDefaultHostnameVerifier(),
-<<<<<<< HEAD
-                                            configuration.updateTimeout, configuration.connectionTimeout, configuration.readTimeout, configuration.minTimeBetweenRequests);
-=======
-                                            configuration.updateTimeout, configuration.minTimeBetweenRequests, configuration.allowedJkuValues);
->>>>>>> 22b61855
+                                            configuration.updateTimeout, configuration.connectionTimeout, configuration.readTimeout, configuration.minTimeBetweenRequests, configuration.allowedJkuValues);
         }
         else {
             log.tokenRealmJwtNoSSLIgnoringJku();
@@ -316,13 +312,12 @@
             return defaultPublicKey;
         }
         if (jku != null) {
-<<<<<<< HEAD
             if (jwkManager == null) {
                 log.debugf("Cannot validate token with jku [%s]. SSL is not configured and jku claim is not supported.", jku);
-=======
+                return null;
+            }
             if (! allowedJkuValues.contains(jku.getString())) {
                 log.debug("Cannot validate token, jku value is not allowed");
->>>>>>> 22b61855
                 return null;
             }
             try {
