--- conflicted
+++ resolved
@@ -739,23 +739,8 @@
         </dependency>
     </dependencies>
 
-<<<<<<< HEAD
 
     <profiles>
-        <profile>
-            <id>modularizedJdk</id>
-            <activation>
-                <jdk>[9,)</jdk>
-            </activation>
-            <properties>
-                <!-- [WFCORE-1431] remove SASL workaround -->
-                <modular.jdk.args>--add-modules java.sql --illegal-access=permit</modular.jdk.args>
-                <!-- use version of jboss-logging that works much better with JDK9 -->
-                <modular.jdk.props>-Djdk.attach.allowAttachSelf=true</modular.jdk.props>
-                <!-- 2.20.x doesn't start on JDK10-->
-                <version.surefire.plugin>2.19.1</version.surefire.plugin>
-            </properties>
-        </profile>
         <profile>
             <id>compatibilityCheck</id>
             <activation>
@@ -954,8 +939,6 @@
         </profile>
     </profiles>
 
-=======
->>>>>>> e624d6c3
     <repositories>
         <repository>
             <id>public-jboss</id>
