/*
 * JBoss, Home of Professional Open Source.
 * Copyright 2017 Red Hat, Inc., and individual contributors
 * as indicated by the @author tags.
 *
 * Licensed under the Apache License, Version 2.0 (the "License");
 * you may not use this file except in compliance with the License.
 * You may obtain a copy of the License at
 *
 *     http://www.apache.org/licenses/LICENSE-2.0
 *
 * Unless required by applicable law or agreed to in writing, software
 * distributed under the License is distributed on an "AS IS" BASIS,
 * WITHOUT WARRANTIES OR CONDITIONS OF ANY KIND, either express or implied.
 * See the License for the specific language governing permissions and
 * limitations under the License.
 */

package org.wildfly.security.http;

import static org.junit.Assert.assertEquals;
import static org.wildfly.security.http.HttpConstants.BASIC_NAME;
import static org.wildfly.security.http.HttpConstants.CONFIG_REALM;
import static org.wildfly.security.http.HttpConstants.DIGEST_NAME;
import static org.wildfly.security.http.HttpConstants.OK;
import static org.wildfly.security.http.HttpConstants.SHA256;
import static org.wildfly.security.http.HttpConstants.UNAUTHORIZED;

import java.security.Provider;
import java.security.Security;
import java.util.ArrayList;
import java.util.Collections;
import java.util.HashMap;
import java.util.LinkedList;
import java.util.List;
import java.util.Map;
import java.util.function.Consumer;

import javax.security.auth.callback.CallbackHandler;

import org.hamcrest.MatcherAssert;
import org.hamcrest.core.IsInstanceOf;

import org.junit.AfterClass;
import org.junit.Assert;
import org.junit.BeforeClass;
import org.junit.Test;
import org.junit.runner.RunWith;

import org.wildfly.security.auth.permission.LoginPermission;
import org.wildfly.security.auth.realm.SimpleMapBackedSecurityRealm;
import org.wildfly.security.auth.realm.SimpleRealmEntry;
import org.wildfly.security.auth.server.SecurityDomain;
import org.wildfly.security.auth.server.SecurityIdentity;
import org.wildfly.security.auth.server.event.SecurityAuthenticationFailedEvent;
import org.wildfly.security.auth.server.event.SecurityAuthenticationSuccessfulEvent;
import org.wildfly.security.auth.server.event.SecurityPermissionCheckSuccessfulEvent;
import org.wildfly.security.auth.server.event.SecurityEvent;
import org.wildfly.security.credential.PasswordCredential;
import org.wildfly.security.http.digest.WildFlyElytronHttpDigestProvider;
import org.wildfly.security.http.impl.AbstractBaseHttpTest;
import org.wildfly.security.http.util.SecurityProviderServerMechanismFactory;
import org.wildfly.security.password.PasswordFactory;
import org.wildfly.security.password.WildFlyElytronPasswordProvider;
import org.wildfly.security.password.interfaces.ClearPassword;
import org.wildfly.security.password.spec.ClearPasswordSpec;

import mockit.integration.junit4.JMockit;

/**
 * Test of using multiple HTTP authentication mechanisms.
 *
 * @author <a href="mailto:jkalina@redhat.com">Jan Kalina</a>
 */
@RunWith(JMockit.class)
public class HttpAuthenticatorTest extends AbstractBaseHttpTest {

    private final TestingHttpExchangeSpi exchangeSpi = new TestingHttpExchangeSpi();
    private HttpAuthenticator authenticator;
    private final String digestHeader = "Digest username=\"Mufasa\",\n" +
            "       realm=\"http-auth@example.org\",\n" +
            "       uri=\"/dir/index.html\",\n" +
            "       algorithm=MD5,\n" +
            "       nonce=\"7ypf/xlj9XXwfDPEoM4URrv/xwf94BcCAzFZH4GiTo0v\",\n" +
            "       nc=00000001,\n" +
            "       cnonce=\"f2/wE4q74E6zIJEtWaHKaf5wv/H5QzzpXusqGemxURZJ\",\n" +
            "       qop=auth,\n" +
            "       response=\"8ca523f5e9506fed4657c9700eebdbec\",\n" +
            "       opaque=\"FQhe/qaU925kfnzjCev0ciny7QMkPqMAFRtzCUYo5tdS\"";
    private final String digestSha256Header = "Digest username=\"Mufasa\",\n"
            + "       realm=\"http-auth@example.org\",\n"
            + "       uri=\"/dir/index.html\",\n"
            + "       algorithm=SHA-256,\n"
            + "       nonce=\"7ypf/xlj9XXwfDPEoM4URrv/xwf94BcCAzFZH4GiTo0v\",\n"
            + "       nc=00000001,\n"
            + "       cnonce=\"f2/wE4q74E6zIJEtWaHKaf5wv/H5QzzpXusqGemxURZJ\",\n"
            + "       qop=auth,\n"
            + "       response=\"753927fa0e85d155564e2e272a28d1802ca10daf4496794697cf8db5856cb6c1\",\n"
            + "       opaque=\"FQhe/qaU925kfnzjCev0ciny7QMkPqMAFRtzCUYo5tdS\"";

    private static final Provider provider = WildFlyElytronPasswordProvider.getInstance();

    @BeforeClass
    public static void registerPasswordProvider() {
        Security.insertProviderAt(provider, 1);
    }

    @AfterClass
    public static void removePasswordProvider() {
        Security.removeProvider(provider.getName());
    }

    private CallbackHandler callbackHandler() {
        return getCallbackHandler("Mufasa", "http-auth@example.org", "Circle of Life");
    }

    private void testOneOfThree() throws Exception {
        mockDigestNonce("7ypf/xlj9XXwfDPEoM4URrv/xwf94BcCAzFZH4GiTo0v");

        Map<String, Object> digestProps = new HashMap<>();
        digestProps.put(CONFIG_REALM, "http-auth@example.org");
        digestProps.put("org.wildfly.security.http.validate-digest-uri", "false");

        CallbackHandler callbackHandler = callbackHandler();

        final List<HttpServerAuthenticationMechanism> mechanisms = new LinkedList<>();
        mechanisms.add(digestFactory.createAuthenticationMechanism(DIGEST_NAME, digestProps, callbackHandler));
        mechanisms.add(basicFactory.createAuthenticationMechanism(BASIC_NAME, Collections.emptyMap(), callbackHandler));
        mechanisms.add(digestFactory.createAuthenticationMechanism(DIGEST_NAME + "-" + SHA256, digestProps, callbackHandler));

        authenticator = HttpAuthenticator.builder()
                .setMechanismSupplier(() -> mechanisms)
                .setHttpExchangeSpi(exchangeSpi)
                .setRequired(true)
                .build();
        Assert.assertFalse(authenticator.authenticate());

        List<String> responses = exchangeSpi.getResponseAuthenticateHeaders();
        assertEquals("All three mechanisms provided authenticate response", 3, responses.size());
        Assert.assertEquals(UNAUTHORIZED, exchangeSpi.getStatusCode());
        Assert.assertEquals(null, exchangeSpi.getResult());
        exchangeSpi.setStatusCode(0);
    }

    private void authenticateWithDigestMD5() throws HttpAuthenticationException {
        exchangeSpi.setRequestAuthorizationHeaders(Collections.singletonList(digestHeader));
        Assert.assertTrue("Digest-MD5 successful", authenticator.authenticate());
        Assert.assertEquals(0, exchangeSpi.getStatusCode());
        Assert.assertEquals(Status.COMPLETE, exchangeSpi.getResult());
    }

    @Test
    public void testDigestMd5() throws Exception {
        testOneOfThree();
        authenticateWithDigestMD5();
    }

    @Test
    public void testBasic() throws Exception {
        testOneOfThree();

        exchangeSpi.setRequestAuthorizationHeaders(Collections.singletonList(
                "Basic TXVmYXNhOkNpcmNsZSBvZiBMaWZl"
        ));
        Assert.assertTrue("Basic successful", authenticator.authenticate());
        Assert.assertEquals(0, exchangeSpi.getStatusCode());
        Assert.assertEquals(Status.COMPLETE, exchangeSpi.getResult());
    }

    @Test
    public void testBasicCaseInsensitive() throws Exception {
        testOneOfThree();

        exchangeSpi.setRequestAuthorizationHeaders(Collections.singletonList(
                "BASIC TXVmYXNhOkNpcmNsZSBvZiBMaWZl"
        ));
        Assert.assertTrue("Basic successful", authenticator.authenticate());
        Assert.assertEquals(0, exchangeSpi.getStatusCode());
        Assert.assertEquals(Status.COMPLETE, exchangeSpi.getResult());
    }

    @Test
    public void testDigestSha256() throws Exception {
        testOneOfThree();

        exchangeSpi.setRequestAuthorizationHeaders(Collections.singletonList(digestSha256Header));
        Assert.assertTrue("Digest-SHA-256 successful", authenticator.authenticate());
        Assert.assertEquals(0, exchangeSpi.getStatusCode());
        Assert.assertEquals(Status.COMPLETE, exchangeSpi.getResult());
    }

    @Test
    public void testDigestSha256CaseInsensitive() throws Exception {
        testOneOfThree();

        exchangeSpi.setRequestAuthorizationHeaders(Collections.singletonList("DIGEST " + digestSha256Header.substring(7)));
        Assert.assertTrue("Digest-SHA-256 successful", authenticator.authenticate());
        Assert.assertEquals(0, exchangeSpi.getStatusCode());
        Assert.assertEquals(Status.COMPLETE, exchangeSpi.getResult());
    }

    public List<HttpServerAuthenticationMechanism> prepareBasicSilentMechanisms() throws Exception {
        mockDigestNonce("7ypf/xlj9XXwfDPEoM4URrv/xwf94BcCAzFZH4GiTo0v");

        final List<HttpServerAuthenticationMechanism> mechanisms = new LinkedList<>();
        Map<String, Object> silentProp = new HashMap<>();
        silentProp.put("silent", "true");
        mechanisms.add(basicFactory.createAuthenticationMechanism(BASIC_NAME, silentProp, callbackHandler()));
        authenticator = HttpAuthenticator.builder()
                .setMechanismSupplier(() -> mechanisms)
                .setHttpExchangeSpi(exchangeSpi)
                .setRequired(true)
                .build();

        return mechanisms;
    }

    public void prepareSilentBasicWithDigestMechanisms() throws Exception {
        List<HttpServerAuthenticationMechanism> mechanisms = prepareBasicSilentMechanisms();
        Map<String, Object> digestProps = new HashMap<>();
        digestProps.put(CONFIG_REALM, "http-auth@example.org");
        digestProps.put("org.wildfly.security.http.validate-digest-uri", "false");

        mechanisms.add(digestFactory.createAuthenticationMechanism(DIGEST_NAME, digestProps, callbackHandler()));
        authenticator = HttpAuthenticator.builder()
                .setMechanismSupplier(() -> mechanisms)
                .setHttpExchangeSpi(exchangeSpi)
                .setRequired(true)
                .build();
    }

    @Test
    public void testBasicSilent() throws Exception {
        prepareBasicSilentMechanisms();

        Assert.assertFalse(authenticator.authenticate());
        List<String> responses = exchangeSpi.getResponseAuthenticateHeaders();
        assertEquals("Basic authentication with silent mode does not send challenge if AUTHORIZATION header is not present", 0, responses.size());
        Assert.assertEquals(OK, exchangeSpi.getStatusCode());

        exchangeSpi.setRequestAuthorizationHeaders(Collections.singletonList(
                "Basic "    // empty credentials
        ));
        Assert.assertFalse(authenticator.authenticate());
        responses = exchangeSpi.getResponseAuthenticateHeaders();
        assertEquals("Basic authentication with silent mode sends challenge when AUTHORIZATION header is present", 1, responses.size());
        Assert.assertEquals(UNAUTHORIZED, exchangeSpi.getStatusCode());

        exchangeSpi.setRequestAuthorizationHeaders(Collections.singletonList(
                "Basic TXVmYXNhOkNpcmNsZSBvZiBMaWZl"
        ));
        Assert.assertTrue("Basic auth successful", authenticator.authenticate());
        Assert.assertEquals(Status.COMPLETE, exchangeSpi.getResult());
    }

    @Test
    public void testBasicSilentWithDigest() throws Exception {
        // authenticate using only DIGEST mechanism
        prepareSilentBasicWithDigestMechanisms();
        authenticateWithDigestMD5();
    }

    public void prepareSecurityProviderServerMechanismWithDigestMD5() throws Exception {
        mockDigestNonce("7ypf/xlj9XXwfDPEoM4URrv/xwf94BcCAzFZH4GiTo0v");

        final List<HttpServerAuthenticationMechanism> mechanisms = new LinkedList<>();
        Map<String, Object> digestProps = new HashMap<>();
        digestProps.put(CONFIG_REALM, "http-auth@example.org");
        digestProps.put("org.wildfly.security.http.validate-digest-uri", "false");
        HttpServerAuthenticationMechanismFactory fact = new SecurityProviderServerMechanismFactory(WildFlyElytronHttpDigestProvider.getInstance());
        mechanisms.add(fact.createAuthenticationMechanism(DIGEST_NAME, digestProps, callbackHandler()));

        authenticator = HttpAuthenticator.builder()
                .setMechanismSupplier(() -> mechanisms)
                .setHttpExchangeSpi(exchangeSpi)
                .setRequired(true)
                .build();
    }

    @Test
    public void testUsingSecurityProviderServerMechanismWithDigestMD5() throws Exception {
        prepareSecurityProviderServerMechanismWithDigestMD5();

        Assert.assertFalse(authenticator.authenticate());
        List<String> responses = exchangeSpi.getResponseAuthenticateHeaders();
        assertEquals("DIGEST response is received", 1, responses.size());
        Assert.assertEquals(UNAUTHORIZED, exchangeSpi.getStatusCode());
        Assert.assertEquals(null, exchangeSpi.getResult());
        exchangeSpi.setStatusCode(0);

        authenticateWithDigestMD5();
    }
<<<<<<< HEAD
=======

    @Test
    public void testLoginInSecurityDomain() throws Exception {
        SimpleMapBackedSecurityRealm usersRealm = new SimpleMapBackedSecurityRealm();
        usersRealm.setIdentityMap(Collections.singletonMap("Mufasa",
                new SimpleRealmEntry(Collections.singletonList(new PasswordCredential(
                        PasswordFactory.getInstance(ClearPassword.ALGORITHM_CLEAR).generatePassword(
                                new ClearPasswordSpec("Circle of Life".toCharArray())))))));
        List<SecurityEvent> events = new ArrayList<>();
        Consumer<SecurityEvent> listener = event -> events.add(event);
        SecurityDomain secDomain = SecurityDomain.builder()
                .addRealm("http-auth@example.org", usersRealm).build()
                .setDefaultRealmName("http-auth@example.org")
                .setPermissionMapper((permissionMappable, roles) -> LoginPermission.getInstance())
                .setSecurityEventListener(listener)
                .build();

        authenticator = HttpAuthenticator.builder()
                .setHttpExchangeSpi(exchangeSpi)
                .setSecurityDomain(secDomain)
                .build();

        SecurityIdentity identity = authenticator.login("Mufasa", "wrong-password");
        Assert.assertNull(identity);
        Assert.assertEquals(1, events.size());
        MatcherAssert.assertThat(events.get(0), IsInstanceOf.instanceOf(SecurityAuthenticationFailedEvent.class));
        Assert.assertEquals("Mufasa", ((SecurityAuthenticationFailedEvent) events.get(0)).getPrincipal().getName());

        events.clear();

        identity = authenticator.login("Mufasa", "Circle of Life");
        Assert.assertNotNull(identity);
        Assert.assertEquals(2, events.size());
        MatcherAssert.assertThat(events.get(0), IsInstanceOf.instanceOf(SecurityPermissionCheckSuccessfulEvent.class));
        Assert.assertEquals("Mufasa", ((SecurityPermissionCheckSuccessfulEvent) events.get(0)).getSecurityIdentity().getPrincipal().getName());
        MatcherAssert.assertThat(((SecurityPermissionCheckSuccessfulEvent) events.get(0)).getPermission(), IsInstanceOf.instanceOf(LoginPermission.class));
        MatcherAssert.assertThat(events.get(1), IsInstanceOf.instanceOf(SecurityAuthenticationSuccessfulEvent.class));
        Assert.assertEquals("Mufasa", ((SecurityAuthenticationSuccessfulEvent) events.get(1)).getSecurityIdentity().getPrincipal().getName());
    }
>>>>>>> 1f9d394a
}<|MERGE_RESOLUTION|>--- conflicted
+++ resolved
@@ -290,8 +290,6 @@
 
         authenticateWithDigestMD5();
     }
-<<<<<<< HEAD
-=======
 
     @Test
     public void testLoginInSecurityDomain() throws Exception {
@@ -331,5 +329,4 @@
         MatcherAssert.assertThat(events.get(1), IsInstanceOf.instanceOf(SecurityAuthenticationSuccessfulEvent.class));
         Assert.assertEquals("Mufasa", ((SecurityAuthenticationSuccessfulEvent) events.get(1)).getSecurityIdentity().getPrincipal().getName());
     }
->>>>>>> 1f9d394a
 }