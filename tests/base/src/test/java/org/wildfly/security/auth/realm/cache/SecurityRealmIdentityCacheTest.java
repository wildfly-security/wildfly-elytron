/*
 * JBoss, Home of Professional Open Source.
 * Copyright 2016 Red Hat, Inc., and individual contributors
 * as indicated by the @author tags.
 *
 * Licensed under the Apache License, Version 2.0 (the "License");
 * you may not use this file except in compliance with the License.
 * You may obtain a copy of the License at
 *
 *     http://www.apache.org/licenses/LICENSE-2.0
 *
 * Unless required by applicable law or agreed to in writing, software
 * distributed under the License is distributed on an "AS IS" BASIS,
 * WITHOUT WARRANTIES OR CONDITIONS OF ANY KIND, either express or implied.
 * See the License for the specific language governing permissions and
 * limitations under the License.
 */

package org.wildfly.security.auth.realm.cache;

import static org.junit.Assert.assertEquals;
import static org.junit.Assert.assertFalse;
import static org.junit.Assert.assertNotNull;
import static org.junit.Assert.assertTrue;
import static org.wildfly.security.auth.server.ServerUtils.ELYTRON_PASSWORD_PROVIDERS;

import java.security.Principal;
import java.security.spec.AlgorithmParameterSpec;
import java.util.Arrays;
import java.util.Collections;
import java.util.HashMap;
import java.util.List;
import java.util.Map;
import java.util.concurrent.atomic.AtomicInteger;
import java.util.function.Consumer;

import org.junit.Test;
<<<<<<< HEAD
=======
import org.wildfly.security.auth.principal.NamePrincipal;
import org.wildfly.security.authz.Attributes;
import org.wildfly.security.password.WildFlyElytronPasswordProvider;
>>>>>>> d5b3e28a
import org.wildfly.security.auth.SupportLevel;
import org.wildfly.security.auth.permission.LoginPermission;
import org.wildfly.security.auth.realm.CacheableSecurityRealm;
import org.wildfly.security.auth.realm.CachingSecurityRealm;
import org.wildfly.security.auth.realm.SimpleMapBackedSecurityRealm;
import org.wildfly.security.auth.realm.SimpleRealmEntry;
import org.wildfly.security.auth.server.RealmIdentity;
import org.wildfly.security.auth.server.RealmUnavailableException;
import org.wildfly.security.auth.server.SecurityDomain;
import org.wildfly.security.auth.server.SecurityIdentity;
import org.wildfly.security.auth.server.SecurityRealm;
import org.wildfly.security.auth.server.ServerAuthenticationContext;
import org.wildfly.security.authz.MapAttributes;
import org.wildfly.security.authz.RoleDecoder;
import org.wildfly.security.cache.LRURealmIdentityCache;
import org.wildfly.security.cache.RealmIdentityCache;
import org.wildfly.security.credential.Credential;
import org.wildfly.security.credential.PasswordCredential;
import org.wildfly.security.evidence.Evidence;
import org.wildfly.security.evidence.PasswordGuessEvidence;
import org.wildfly.security.password.PasswordFactory;
import org.wildfly.security.password.interfaces.ClearPassword;
import org.wildfly.security.password.spec.ClearPasswordSpec;

/**
 * @author <a href="mailto:psilva@redhat.com">Pedro Igor</a>
 */
// has dependency on auth-realm
public class SecurityRealmIdentityCacheTest {

    private AtomicInteger realmHitCount = new AtomicInteger();

    @Test
    public void testRealmIdentitySimpleJavaMapCache() throws Exception {
        SecurityDomain securityDomain = SecurityDomain.builder().setDefaultRealmName("default").addRealm("default", createSecurityRealm(createRealmIdentityLRUCache())).build()
                .setPermissionMapper((permissionMappable, roles) -> LoginPermission.getInstance())
                .build();

        for (int i = 0; i < 10; i++) {
            assertAuthenticationAndAuthorization("joe", securityDomain);
            assertEquals(1, realmHitCount.get());
        }

        for (int i = 0; i < 10; i++) {
            assertAuthenticationAndAuthorization("bob", securityDomain);
            assertEquals(2, realmHitCount.get());
        }
    }

    @Test
    public void testRealmIdentityNoCache() throws Exception {
        SecurityDomain securityDomain = SecurityDomain.builder().setDefaultRealmName("default").addRealm("default", createSecurityRealm(null)).build()
                .setPermissionMapper((permissionMappable, roles) -> LoginPermission.getInstance())
                .build();

        for (int i = 0; i < 10; i++) {
            assertAuthenticationAndAuthorization("joe", securityDomain);
        }

        assertEquals(10, realmHitCount.get());
    }

    @Test
    public void testMaxAge() throws Exception {
        SecurityDomain securityDomain = SecurityDomain.builder().setDefaultRealmName("default").addRealm("default", createSecurityRealm(createRealmIdentityLRUCache(2000))).build()
                .setPermissionMapper((permissionMappable, roles) -> LoginPermission.getInstance())
                .build();

        assertAuthenticationAndAuthorization("joe", securityDomain);
        assertAuthenticationAndAuthorization("joe", securityDomain);
        assertAuthenticationAndAuthorization("joe", securityDomain);

        assertEquals(1, realmHitCount.get());

        Thread.sleep(3000);

        assertAuthenticationAndAuthorization("joe", securityDomain);
        assertAuthenticationAndAuthorization("joe", securityDomain);
        assertAuthenticationAndAuthorization("joe", securityDomain);
        assertEquals(2, realmHitCount.get());
    }

    @Test
    public void testPasswordUpdatedExternallyShouldPass() throws Exception {
        SimpleMapBackedSecurityRealm realm = new SimpleMapBackedSecurityRealm();
        Map<String, SimpleRealmEntry> users = new HashMap<>();
        addUser(users, "joe", "User", "originalPassword");
        realm.setIdentityMap(users);

        CachingSecurityRealm cachingSecurityRealm = getSimpleLRUCachingSecurityRealm(realm);
        SecurityDomain securityDomain = SecurityDomain.builder().setDefaultRealmName("default").addRealm("default", cachingSecurityRealm).build()
                .setPermissionMapper((permissionMappable, roles) -> LoginPermission.getInstance())
                .build();
        ServerAuthenticationContext sac = securityDomain.createNewAuthenticationContext();
        sac.setAuthenticationName("joe");
        assertTrue(sac.verifyEvidence(new PasswordGuessEvidence("originalPassword".toCharArray())));
        assertTrue(sac.verifyEvidence(new PasswordGuessEvidence("originalPassword".toCharArray())));
        users = new HashMap<>();
        addUser(users, "joe", "User", "updatedPassword");
        realm.setIdentityMap(users);
        ServerAuthenticationContext secondAuthentication = securityDomain.createNewAuthenticationContext();
        secondAuthentication.setAuthenticationName("joe");
        assertTrue(secondAuthentication.verifyEvidence(new PasswordGuessEvidence("originalPassword".toCharArray()))); // will pass because old credential is cached
        assertTrue(secondAuthentication.verifyEvidence(new PasswordGuessEvidence("updatedPassword".toCharArray()))); // will pass because caching realm will invoke underlying realm when auth fails with cached credential
    }

    @Test
    public void testAuthorizationIdentityAndAttributesWereUpdated() throws Exception {
        SimpleMapBackedSecurityRealm realm = new SimpleMapBackedSecurityRealm();
        Map<String, SimpleRealmEntry> users = new HashMap<>();
        addUser(users, "joe", "User", "originalPassword");
        realm.setIdentityMap(users);

        CachingSecurityRealm cachingSecurityRealm = getSimpleLRUCachingSecurityRealm(realm);
        SecurityDomain securityDomain = SecurityDomain.builder().setDefaultRealmName("default").addRealm("default", cachingSecurityRealm).build()
                .setPermissionMapper((permissionMappable, roles) -> LoginPermission.getInstance())
                .build();
        ServerAuthenticationContext sac = securityDomain.createNewAuthenticationContext();
        sac.setAuthenticationName("joe");
        assertTrue(sac.verifyEvidence(new PasswordGuessEvidence("originalPassword".toCharArray())));
        assertTrue(sac.verifyEvidence(new PasswordGuessEvidence("originalPassword".toCharArray())));
        users = new HashMap<>();
        addUser(users, "joe", Arrays.asList("UpdatedUserRole", "UpdatedUserRole2"), "updatedPassword");
        realm.setIdentityMap(users);
        ServerAuthenticationContext secondAuthentication = securityDomain.createNewAuthenticationContext();
        secondAuthentication.setAuthenticationName("joe");
        assertTrue(secondAuthentication.verifyEvidence(new PasswordGuessEvidence("updatedPassword".toCharArray()))); // will pass because caching realm will invoke underlying realm when auth fails with cached credential

        //check that attributes in authorization identity were updated
        Attributes joeUpdatedAttributes = realm.getRealmIdentity(new NamePrincipal("joe")).getAuthorizationIdentity().getAttributes();
        assertEquals("Only Roles attribute should be configured", joeUpdatedAttributes.size(), 1); // no attributes other than Roles were configured
        assertEquals("Attribute were not updated properly", joeUpdatedAttributes.get("Roles").size(), 2);
        assertEquals("Attribute were not updated properly", joeUpdatedAttributes.get("Roles").get(0), "UpdatedUserRole");
        assertEquals("Attribute were not updated properly", joeUpdatedAttributes.get("Roles").get(1), "UpdatedUserRole2");
    }

    @Test
    public void testPasswordUpdatedExternallyShouldPass2() throws Exception {
        SimpleMapBackedSecurityRealm realm = new SimpleMapBackedSecurityRealm();
        Map<String, SimpleRealmEntry> users = new HashMap<>();
        addUser(users, "joe", "User", "originalPassword");
        realm.setIdentityMap(users);

        CachingSecurityRealm cachingSecurityRealm = getSimpleLRUCachingSecurityRealm(realm);
        SecurityDomain securityDomain = SecurityDomain.builder().setDefaultRealmName("default").addRealm("default", cachingSecurityRealm).build()
                .setPermissionMapper((permissionMappable, roles) -> LoginPermission.getInstance())
                .build();
        ServerAuthenticationContext sac = securityDomain.createNewAuthenticationContext();
        sac.setAuthenticationName("joe");
        assertTrue(sac.verifyEvidence(new PasswordGuessEvidence("originalPassword".toCharArray()))); // will cache credential "originalPassword"
        users = new HashMap<>();
        addUser(users, "joe", "User", "updatedPassword");
        realm.setIdentityMap(users);
        ServerAuthenticationContext secondAuthentication = securityDomain.createNewAuthenticationContext();
        secondAuthentication.setAuthenticationName("joe");
        assertTrue(secondAuthentication.verifyEvidence(new PasswordGuessEvidence("originalPassword".toCharArray()))); // will pass because originalPassword credential is still cached
        assertFalse(secondAuthentication.verifyEvidence(new PasswordGuessEvidence("wrongPassword".toCharArray()))); // wrong password will fail
        assertTrue(secondAuthentication.verifyEvidence(new PasswordGuessEvidence("updatedPassword".toCharArray()))); // updated password should pass because caching realm will invoke underlying realm if authentication with cached credential failed
    }

    @Test
    public void testUpdatedPasswordWillBeCachedAndOutdatedWillFail() throws Exception {
        SimpleMapBackedSecurityRealm realm = new SimpleMapBackedSecurityRealm();
        Map<String, SimpleRealmEntry> users = new HashMap<>();
        addUser(users, "joe", "User", "originalPassword");
        realm.setIdentityMap(users);

        CachingSecurityRealm cachingSecurityRealm = getSimpleLRUCachingSecurityRealm(realm);
        SecurityDomain securityDomain = SecurityDomain.builder().setDefaultRealmName("default").addRealm("default", cachingSecurityRealm).build()
                .setPermissionMapper((permissionMappable, roles) -> LoginPermission.getInstance())
                .build();
        ServerAuthenticationContext sac = securityDomain.createNewAuthenticationContext();
        sac.setAuthenticationName("joe");
        assertTrue(sac.verifyEvidence(new PasswordGuessEvidence("originalPassword".toCharArray()))); // will cache credential "originalPassword"
        users = new HashMap<>();
        addUser(users, "joe", "User", "updatedPassword");
        realm.setIdentityMap(users);
        ServerAuthenticationContext secondAuthentication = securityDomain.createNewAuthenticationContext();
        secondAuthentication.setAuthenticationName("joe");
        assertTrue(secondAuthentication.verifyEvidence(new PasswordGuessEvidence("updatedPassword".toCharArray()))); // externally updated will pass
        assertFalse(secondAuthentication.verifyEvidence(new PasswordGuessEvidence("originalPassword".toCharArray()))); // outdated password will fail because new credential was cached in previous auth
    }

    private CachingSecurityRealm getSimpleLRUCachingSecurityRealm(SimpleMapBackedSecurityRealm realm) {
        return new CachingSecurityRealm(new CacheableSecurityRealm() {
            @Override
            public void registerIdentityChangeListener(Consumer<Principal> listener) {

            }

            @Override
            public RealmIdentity getRealmIdentity(Principal principal) throws RealmUnavailableException {
                realmHitCount.incrementAndGet();
                return realm.getRealmIdentity(principal);
            }

            @Override
            public SupportLevel getCredentialAcquireSupport(Class<? extends Credential> credentialType, String algorithmName, final AlgorithmParameterSpec parameterSpec) throws RealmUnavailableException {
                return realm.getCredentialAcquireSupport(credentialType, algorithmName, parameterSpec);
            }

            @Override
            public SupportLevel getEvidenceVerifySupport(Class<? extends Evidence> evidenceType, String algorithmName) throws RealmUnavailableException {
                return getEvidenceVerifySupport(evidenceType, algorithmName);
            }
        }, createRealmIdentityLRUCache());
    }

    private SecurityRealm createSecurityRealm(RealmIdentityCache cache) {
        SimpleMapBackedSecurityRealm realm = new SimpleMapBackedSecurityRealm();
        Map<String, SimpleRealmEntry> users = new HashMap<>();

        addUser(users, "joe", "User");
        addUser(users, "bob", "User");

        realm.setIdentityMap(users);

        if (cache == null) {
            cache = new RealmIdentityCache() {
                @Override
                public void put(Principal principal, RealmIdentity realmIdentity) {

                }

                @Override
                public RealmIdentity get(Principal principal) {
                    return null;
                }

                @Override
                public void remove(Principal principal) {

                }

                @Override
                public void clear() {

                }
            };
        }

        return new CachingSecurityRealm(new CacheableSecurityRealm() {
            @Override
            public void registerIdentityChangeListener(Consumer<Principal> listener) {

            }

            @Override
            public RealmIdentity getRealmIdentity(Principal principal) throws RealmUnavailableException {
                realmHitCount.incrementAndGet();
                return realm.getRealmIdentity(principal);
            }

            @Override
            public SupportLevel getCredentialAcquireSupport(Class<? extends Credential> credentialType, String algorithmName, final AlgorithmParameterSpec parameterSpec) throws RealmUnavailableException {
                return realm.getCredentialAcquireSupport(credentialType, algorithmName, parameterSpec);
            }

            @Override
            public SupportLevel getEvidenceVerifySupport(Class<? extends Evidence> evidenceType, String algorithmName) throws RealmUnavailableException {
                return getEvidenceVerifySupport(evidenceType, algorithmName);
            }
        }, cache, ELYTRON_PASSWORD_PROVIDERS) {
        };
    }

    private void addUser(Map<String, SimpleRealmEntry> securityRealm, String userName, String roles) {
        addUser(securityRealm, userName, roles, null);
    }

    private void addUser(Map<String, SimpleRealmEntry> securityRealm, String userName, String roles, String password) {
        addUser(securityRealm, userName, Collections.singletonList(roles), password);
    }

    private void addUser(Map<String, SimpleRealmEntry> securityRealm, String userName, List<String> roles, String password) {
        if (password == null) {
            password = "password";
        }
        List<Credential> credentials;
        try {
            credentials = Collections.singletonList(
                    new PasswordCredential(
<<<<<<< HEAD
                            PasswordFactory.getInstance(ClearPassword.ALGORITHM_CLEAR, ELYTRON_PASSWORD_PROVIDERS).generatePassword(
                                    new ClearPasswordSpec("password".toCharArray()))));
=======
                            PasswordFactory.getInstance(ClearPassword.ALGORITHM_CLEAR).generatePassword(
                                    new ClearPasswordSpec(password.toCharArray()))));
>>>>>>> d5b3e28a
        } catch (Exception e) {
            throw new RuntimeException(e);
        }
        MapAttributes attributes = new MapAttributes();
        attributes.addAll(RoleDecoder.KEY_ROLES, roles);
        securityRealm.put(userName, new SimpleRealmEntry(credentials, attributes));
    }

    private void assertAuthenticationAndAuthorization(String username, SecurityDomain securityDomain) throws RealmUnavailableException {
        ServerAuthenticationContext sac = securityDomain.createNewAuthenticationContext();

        sac.setAuthenticationName(username);
        assertTrue(sac.verifyEvidence(new PasswordGuessEvidence("password".toCharArray())));
        assertTrue(sac.authorize(username));

        SecurityIdentity securityIdentity = sac.getAuthorizedIdentity();
        assertNotNull(securityIdentity);
        assertEquals(username, securityIdentity.getPrincipal().getName());
    }

    private RealmIdentityCache createRealmIdentityLRUCache(int maxAge) {
        return new LRURealmIdentityCache(1, maxAge);
    }

    private RealmIdentityCache createRealmIdentityLRUCache() {
        return createRealmIdentityLRUCache(-1);
    }
}<|MERGE_RESOLUTION|>--- conflicted
+++ resolved
@@ -25,6 +25,7 @@
 import static org.wildfly.security.auth.server.ServerUtils.ELYTRON_PASSWORD_PROVIDERS;
 
 import java.security.Principal;
+import java.security.Security;
 import java.security.spec.AlgorithmParameterSpec;
 import java.util.Arrays;
 import java.util.Collections;
@@ -34,13 +35,10 @@
 import java.util.concurrent.atomic.AtomicInteger;
 import java.util.function.Consumer;
 
+import org.junit.Before;
 import org.junit.Test;
-<<<<<<< HEAD
-=======
 import org.wildfly.security.auth.principal.NamePrincipal;
 import org.wildfly.security.authz.Attributes;
-import org.wildfly.security.password.WildFlyElytronPasswordProvider;
->>>>>>> d5b3e28a
 import org.wildfly.security.auth.SupportLevel;
 import org.wildfly.security.auth.permission.LoginPermission;
 import org.wildfly.security.auth.realm.CacheableSecurityRealm;
@@ -62,6 +60,7 @@
 import org.wildfly.security.evidence.Evidence;
 import org.wildfly.security.evidence.PasswordGuessEvidence;
 import org.wildfly.security.password.PasswordFactory;
+import org.wildfly.security.password.WildFlyElytronPasswordProvider;
 import org.wildfly.security.password.interfaces.ClearPassword;
 import org.wildfly.security.password.spec.ClearPasswordSpec;
 
@@ -72,6 +71,11 @@
 public class SecurityRealmIdentityCacheTest {
 
     private AtomicInteger realmHitCount = new AtomicInteger();
+
+    @Before
+    public void onBefore() {
+        Security.addProvider(WildFlyElytronPasswordProvider.getInstance());
+    }
 
     @Test
     public void testRealmIdentitySimpleJavaMapCache() throws Exception {
@@ -246,7 +250,7 @@
             public SupportLevel getEvidenceVerifySupport(Class<? extends Evidence> evidenceType, String algorithmName) throws RealmUnavailableException {
                 return getEvidenceVerifySupport(evidenceType, algorithmName);
             }
-        }, createRealmIdentityLRUCache());
+        }, createRealmIdentityLRUCache(), ELYTRON_PASSWORD_PROVIDERS);
     }
 
     private SecurityRealm createSecurityRealm(RealmIdentityCache cache) {
@@ -323,13 +327,8 @@
         try {
             credentials = Collections.singletonList(
                     new PasswordCredential(
-<<<<<<< HEAD
                             PasswordFactory.getInstance(ClearPassword.ALGORITHM_CLEAR, ELYTRON_PASSWORD_PROVIDERS).generatePassword(
-                                    new ClearPasswordSpec("password".toCharArray()))));
-=======
-                            PasswordFactory.getInstance(ClearPassword.ALGORITHM_CLEAR).generatePassword(
                                     new ClearPasswordSpec(password.toCharArray()))));
->>>>>>> d5b3e28a
         } catch (Exception e) {
             throw new RuntimeException(e);
         }
