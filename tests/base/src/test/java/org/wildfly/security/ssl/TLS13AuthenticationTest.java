--- conflicted
+++ resolved
@@ -63,13 +63,9 @@
  */
 public class TLS13AuthenticationTest {
 
-<<<<<<< HEAD
     private static final String CLIENT_CONFIG = "tls13-authentication-config.xml";
     private static final char[] PASSWORD = "Elytron".toCharArray();
-    private static final String CA_JKS_LOCATION = "./target/test-classes/jks";
-=======
     private static final String CA_JKS_LOCATION = "./target/test-classes/pkcs12";
->>>>>>> 5325d83d
 
     private static CAGenerationTool caGenerationTool = null;
     private static SecurityDomain securityDomain = null;
