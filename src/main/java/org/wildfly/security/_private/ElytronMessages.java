--- conflicted
+++ resolved
@@ -605,16 +605,14 @@
     @Message(id = 1150, value = "Obtaining DirContext credentials from AuthenticationContext failed.")
     NamingException obtainingDirContextCredentialFromAuthenticationContextFailed(@Cause Throwable cause);
 
-<<<<<<< HEAD
     @Message(id = 1151, value = "Evidence Verification Failed.")
     SecurityException authenticationFailedEvidenceVerification();
 
     @Message(id = 1152, value = "Authorization Check Failed.")
     SecurityException authenticationFailedAuthorization();
-=======
-    @Message(id = 1151, value = "Direct LDAP verification failed with DN [%s] and absolute DN [%s]")
+
+    @Message(id = 1153, value = "Direct LDAP verification failed with DN [%s] and absolute DN [%s]")
     RealmUnavailableException directLdapVerificationFailed(String distinguishedName, String absoluteName, @Cause Exception e);
->>>>>>> 82506dc8
 
     /* keystore package */
 
