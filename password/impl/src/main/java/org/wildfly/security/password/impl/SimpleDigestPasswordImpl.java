--- conflicted
+++ resolved
@@ -108,11 +108,7 @@
     @Override
     boolean verify(char[] guess, Charset hashCharset) throws InvalidKeyException {
         try {
-<<<<<<< HEAD
             return Arrays.equals(digest, getDigestOf(algorithm, guess, hashCharset));
-=======
-            return MessageDigest.isEqual(digest, getDigestOf(algorithm, guess));
->>>>>>> 5ea13862
         } catch (NoSuchAlgorithmException e) {
             throw log.invalidKeyNoSuchMessageDigestAlgorithm(algorithm);
         }
