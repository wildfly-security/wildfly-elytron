--- conflicted
+++ resolved
@@ -34,10 +34,7 @@
     private static final String ALLOWED_ORIGINS = "allowed-origins";
     private static final String REALM_ACCESS = "realm_access";
     private static final String RESOURCE_ACCESS = "resource_access";
-<<<<<<< HEAD
-=======
     private static final String ROLES = "roles";
->>>>>>> 28aa99a2
     private static final String TRUSTED_CERTS = "trusted-certs";
 
     /**
@@ -109,8 +106,6 @@
     public List<String> getTrustedCertsClaim() {
         return getStringListClaimValue(TRUSTED_CERTS);
     }
-<<<<<<< HEAD
-=======
 
     /**
      * Get the roles claim.
@@ -120,5 +115,4 @@
     public List<String> getRolesClaim() {
         return getStringListClaimValue(ROLES);
     }
->>>>>>> 28aa99a2
 }