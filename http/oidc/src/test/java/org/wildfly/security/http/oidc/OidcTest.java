--- conflicted
+++ resolved
@@ -40,7 +40,6 @@
 import java.util.HashMap;
 import java.util.Map;
 
-import com.gargoylesoftware.htmlunit.WebClient;
 import org.apache.http.HttpStatus;
 import org.junit.AfterClass;
 import org.junit.BeforeClass;
@@ -71,13 +70,9 @@
         assumeTrue("Docker isn't available, OIDC tests will be skipped", isDockerAvailable());
         KEYCLOAK_CONTAINER = new KeycloakContainer();
         KEYCLOAK_CONTAINER.start();
-<<<<<<< HEAD
         sendRealmCreationRequest(KeycloakConfiguration.getRealmRepresentation(TEST_REALM, CLIENT_ID, CLIENT_SECRET, CLIENT_HOST_NAME, CLIENT_PORT, CLIENT_APP, CONFIGURE_CLIENT_SCOPES));
-=======
-        sendRealmCreationRequest(KeycloakConfiguration.getRealmRepresentation(TEST_REALM, CLIENT_ID, CLIENT_SECRET, CLIENT_HOST_NAME, CLIENT_PORT, CLIENT_APP));
-        sendRealmCreationRequest(KeycloakConfiguration.getRealmRepresentation(TENANT1_REALM, CLIENT_ID, CLIENT_SECRET, CLIENT_HOST_NAME, CLIENT_PORT, CLIENT_APP, ACCESS_TOKEN_LIFESPAN, SESSION_MAX_LIFESPAN, true));
-        sendRealmCreationRequest(KeycloakConfiguration.getRealmRepresentation(TENANT2_REALM, CLIENT_ID, CLIENT_SECRET, CLIENT_HOST_NAME, CLIENT_PORT, CLIENT_APP, ACCESS_TOKEN_LIFESPAN, SESSION_MAX_LIFESPAN, true));
->>>>>>> bfab9791
+        sendRealmCreationRequest(KeycloakConfiguration.getRealmRepresentation(TENANT1_REALM, CLIENT_ID, CLIENT_SECRET, CLIENT_HOST_NAME, CLIENT_PORT, CLIENT_APP, ACCESS_TOKEN_LIFESPAN, SESSION_MAX_LIFESPAN, false, true));
+        sendRealmCreationRequest(KeycloakConfiguration.getRealmRepresentation(TENANT2_REALM, CLIENT_ID, CLIENT_SECRET, CLIENT_HOST_NAME, CLIENT_PORT, CLIENT_APP, ACCESS_TOKEN_LIFESPAN, SESSION_MAX_LIFESPAN, false, true));
         client = new MockWebServer();
         client.start(CLIENT_PORT);
     }
@@ -138,13 +133,13 @@
 
     @Test
     public void testWrongAuthServerUrl() throws Exception {
-        loginToAppMultiTenancy(getOidcConfigurationInputStream(CLIENT_SECRET, "http://fakeauthserver/auth"), KeycloakConfiguration.ALICE,
+        performAuthentication(getOidcConfigurationInputStream(CLIENT_SECRET, "http://fakeauthserver/auth"), KeycloakConfiguration.ALICE,
                 KeycloakConfiguration.ALICE_PASSWORD, false, -1, null, null);
     }
 
     @Test
     public void testWrongClientSecret() throws Exception {
-        loginToAppMultiTenancy(getOidcConfigurationInputStream("WRONG_CLIENT_SECRET"), KeycloakConfiguration.ALICE,
+        performAuthentication(getOidcConfigurationInputStream("WRONG_CLIENT_SECRET"), KeycloakConfiguration.ALICE,
                 KeycloakConfiguration.ALICE_PASSWORD, true, HttpStatus.SC_FORBIDDEN, null,"Forbidden");
     }
 
@@ -155,19 +150,19 @@
 
     @Test
     public void testSucessfulAuthenticationWithAuthServerUrl() throws Exception {
-        loginToAppMultiTenancy(getOidcConfigurationInputStream(), KeycloakConfiguration.ALICE, KeycloakConfiguration.ALICE_PASSWORD,
+        performAuthentication(getOidcConfigurationInputStream(), KeycloakConfiguration.ALICE, KeycloakConfiguration.ALICE_PASSWORD,
                 true, HttpStatus.SC_MOVED_TEMPORARILY, getClientUrl(), CLIENT_PAGE_TEXT);
     }
 
     @Test
     public void testSucessfulAuthenticationWithProviderUrl() throws Exception {
-        loginToAppMultiTenancy(getOidcConfigurationInputStreamWithProviderUrl(), KeycloakConfiguration.ALICE, KeycloakConfiguration.ALICE_PASSWORD,
+        performAuthentication(getOidcConfigurationInputStreamWithProviderUrl(), KeycloakConfiguration.ALICE, KeycloakConfiguration.ALICE_PASSWORD,
                 true, HttpStatus.SC_MOVED_TEMPORARILY, getClientUrl(), CLIENT_PAGE_TEXT);
     }
 
     @Test
     public void testSucessfulAuthenticationWithProviderUrlTrailingSlash() throws Exception {
-        loginToAppMultiTenancy(getOidcConfigurationInputStreamWithProviderUrlTrailingSlash(), KeycloakConfiguration.ALICE, KeycloakConfiguration.ALICE_PASSWORD,
+        performAuthentication(getOidcConfigurationInputStreamWithProviderUrlTrailingSlash(), KeycloakConfiguration.ALICE, KeycloakConfiguration.ALICE_PASSWORD,
                 true, HttpStatus.SC_MOVED_TEMPORARILY, getClientUrl(), CLIENT_PAGE_TEXT);
     }
 
@@ -177,20 +172,20 @@
         String providerUrlEnv = System.getenv("OIDC_PROVIDER_URL_ENV");
         assertEquals(oidcProviderUrl, providerUrlEnv);
 
-        loginToAppMultiTenancy(getOidcConfigurationInputStreamWithEnvironmentVariableExpression(), KeycloakConfiguration.ALICE, KeycloakConfiguration.ALICE_PASSWORD,
+        performAuthentication(getOidcConfigurationInputStreamWithEnvironmentVariableExpression(), KeycloakConfiguration.ALICE, KeycloakConfiguration.ALICE_PASSWORD,
                 true, HttpStatus.SC_MOVED_TEMPORARILY, getClientUrl(), CLIENT_PAGE_TEXT);
     }
 
     @Test
     public void testSucessfulAuthenticationWithSystemPropertyExpression() throws Exception {
-        loginToAppMultiTenancy(getOidcConfigurationInputStreamWithSystemPropertyExpression(), KeycloakConfiguration.ALICE, KeycloakConfiguration.ALICE_PASSWORD,
+        performAuthentication(getOidcConfigurationInputStreamWithSystemPropertyExpression(), KeycloakConfiguration.ALICE, KeycloakConfiguration.ALICE_PASSWORD,
                 true, HttpStatus.SC_MOVED_TEMPORARILY, getClientUrl(), CLIENT_PAGE_TEXT);
     }
 
     @Test
     public void testTokenSignatureAlgorithm() throws Exception {
         // keycloak uses RS256
-        loginToAppMultiTenancy(getOidcConfigurationInputStreamWithTokenSignatureAlgorithm(), KeycloakConfiguration.ALICE, KeycloakConfiguration.ALICE_PASSWORD,
+        performAuthentication(getOidcConfigurationInputStreamWithTokenSignatureAlgorithm(), KeycloakConfiguration.ALICE, KeycloakConfiguration.ALICE_PASSWORD,
                 true, HttpStatus.SC_MOVED_TEMPORARILY, getClientUrl(), CLIENT_PAGE_TEXT);
     }
     @Test
@@ -234,16 +229,12 @@
                 true, HttpStatus.SC_MOVED_TEMPORARILY, getClientUrl(), CLIENT_PAGE_TEXT, expectedScope, false);
     }
 
-<<<<<<< HEAD
     // Note: The tests will fail if `localhost` is not listed first in `/etc/hosts` file for the loopback addresses (IPv4 and IPv6).
     private void performAuthentication(InputStream oidcConfig, String username, String password, boolean loginToKeycloak,
                                        int expectedDispatcherStatusCode, String expectedLocation, String clientPageText) throws Exception {
         performAuthentication(oidcConfig, username, password, loginToKeycloak, expectedDispatcherStatusCode, expectedLocation, clientPageText, null, false);
     }
 
-    private void performAuthentication(InputStream oidcConfig, String username, String password, boolean loginToKeycloak,
-                                       int expectedDispatcherStatusCode, String expectedLocation, String clientPageText, String expectedScope, boolean checkInvalidScopeError) throws Exception {
-=======
     /*****************************************************************************************************************************************
      * Tests for multi-tenancy.
      *
@@ -421,7 +412,6 @@
 
     private void loginToAppMultiTenancy(InputStream oidcConfig, String username, String password, boolean loginToKeycloak,
                                         int expectedDispatcherStatusCode, String expectedLocation, String clientPageText) throws Exception {
->>>>>>> bfab9791
         try {
             Map<String, Object> props = new HashMap<>();
             OidcClientConfiguration oidcClientConfiguration = OidcClientConfigurationBuilder.build(oidcConfig);
@@ -430,11 +420,7 @@
             OidcClientContext oidcClientContext = new OidcClientContext(oidcClientConfiguration);
             oidcFactory = new OidcMechanismFactory(oidcClientContext);
             HttpServerAuthenticationMechanism mechanism;
-            if (expectedScope == null) {
-                mechanism = oidcFactory.createAuthenticationMechanism(OIDC_NAME, props, getCallbackHandler());
-            } else {
-                mechanism = oidcFactory.createAuthenticationMechanism(OIDC_NAME, props, getCallbackHandler(true, expectedScope));
-            }
+            mechanism = oidcFactory.createAuthenticationMechanism(OIDC_NAME, props, getCallbackHandler());
 
             URI requestUri = new URI(getClientUrl());
             TestingHttpServerRequest request = new TestingHttpServerRequest(null, requestUri);
@@ -442,22 +428,12 @@
             TestingHttpServerResponse response = request.getResponse();
             assertEquals(loginToKeycloak ? HttpStatus.SC_MOVED_TEMPORARILY : HttpStatus.SC_FORBIDDEN, response.getStatusCode());
             assertEquals(Status.NO_AUTH, request.getResult());
-            if (expectedScope != null) {
-                assertTrue(response.getFirstResponseHeaderValue("Location").contains("scope=" + expectedScope));
-            }
 
             if (loginToKeycloak) {
                 client.setDispatcher(createAppResponse(mechanism, expectedDispatcherStatusCode, expectedLocation, clientPageText));
-
-                if (checkInvalidScopeError) {
-                    WebClient webClient = getWebClient();
-                    TextPage keycloakLoginPage = webClient.getPage(response.getLocation());
-                    assertTrue(keycloakLoginPage.getWebResponse().getWebRequest().toString().contains("error_description=Invalid+scopes"));
-                } else {
-                    TextPage page = loginToKeycloak(username, password, requestUri, response.getLocation(),
-                            response.getCookies()).click();
-                    assertTrue(page.getContent().contains(clientPageText));
-                }
+                TextPage page = loginToKeycloak(username, password, requestUri, response.getLocation(),
+                        response.getCookies()).click();
+                assertTrue(page.getContent().contains(clientPageText));
             }
         } finally {
             client.setDispatcher(new QueueDispatcher());
@@ -517,6 +493,50 @@
         }
     }
 
+    private void performAuthentication(InputStream oidcConfig, String username, String password, boolean loginToKeycloak,
+                                       int expectedDispatcherStatusCode, String expectedLocation, String clientPageText, String expectedScope, boolean checkInvalidScopeError) throws Exception {
+        try {
+            Map<String, Object> props = new HashMap<>();
+            OidcClientConfiguration oidcClientConfiguration = OidcClientConfigurationBuilder.build(oidcConfig);
+            assertEquals(OidcClientConfiguration.RelativeUrlsUsed.NEVER, oidcClientConfiguration.getRelativeUrls());
+
+            OidcClientContext oidcClientContext = new OidcClientContext(oidcClientConfiguration);
+            oidcFactory = new OidcMechanismFactory(oidcClientContext);
+            HttpServerAuthenticationMechanism mechanism;
+            if (expectedScope == null) {
+                mechanism = oidcFactory.createAuthenticationMechanism(OIDC_NAME, props, getCallbackHandler());
+            } else {
+                mechanism = oidcFactory.createAuthenticationMechanism(OIDC_NAME, props, getCallbackHandler(true, expectedScope));
+            }
+
+            URI requestUri = new URI(getClientUrl());
+            TestingHttpServerRequest request = new TestingHttpServerRequest(null, requestUri);
+            mechanism.evaluateRequest(request);
+            TestingHttpServerResponse response = request.getResponse();
+            assertEquals(loginToKeycloak ? HttpStatus.SC_MOVED_TEMPORARILY : HttpStatus.SC_FORBIDDEN, response.getStatusCode());
+            assertEquals(Status.NO_AUTH, request.getResult());
+            if (expectedScope != null) {
+                assertTrue(response.getFirstResponseHeaderValue("Location").contains("scope=" + expectedScope));
+            }
+
+            if (loginToKeycloak) {
+                client.setDispatcher(createAppResponse(mechanism, expectedDispatcherStatusCode, expectedLocation, clientPageText));
+
+                if (checkInvalidScopeError) {
+                    WebClient webClient = getWebClient();
+                    TextPage keycloakLoginPage = webClient.getPage(response.getLocation());
+                    assertTrue(keycloakLoginPage.getWebResponse().getWebRequest().toString().contains("error_description=Invalid+scopes"));
+                } else {
+                    TextPage page = loginToKeycloak(username, password, requestUri, response.getLocation(),
+                            response.getCookies()).click();
+                    assertTrue(page.getContent().contains(clientPageText));
+                }
+            }
+        } finally {
+            client.setDispatcher(new QueueDispatcher());
+        }
+    }
+
     private InputStream getOidcConfigurationInputStream() {
         return getOidcConfigurationInputStream(CLIENT_SECRET);
     }
@@ -617,14 +637,20 @@
         return new ByteArrayInputStream(oidcConfig.getBytes(StandardCharsets.UTF_8));
     }
 
-<<<<<<< HEAD
     private InputStream getOidcConfigurationInputStreamWithScope(String scopeValue){
         String oidcConfig = "{\n" +
                 "    \"client-id\" : \"" + CLIENT_ID + "\",\n" +
                 "    \"provider-url\" : \"" + KEYCLOAK_CONTAINER.getAuthServerUrl() + "/realms/" + TEST_REALM + "/" + "\",\n" +
                 "    \"public-client\" : \"false\",\n" +
                 "    \"scope\" : \"" + scopeValue + "\",\n" +
-=======
+                "    \"ssl-required\" : \"EXTERNAL\",\n" +
+                "    \"credentials\" : {\n" +
+                "        \"secret\" : \"" + CLIENT_SECRET + "\"\n" +
+                "    }\n" +
+                "}";
+        return new ByteArrayInputStream(oidcConfig.getBytes(StandardCharsets.UTF_8));
+    }
+
     static InputStream getTenantConfigWithAuthServerUrl(String tenant) {
         String oidcConfig = "{\n" +
                 "    \"realm\" : \"" + tenant + "\",\n" +
@@ -644,19 +670,15 @@
                 "    \"provider-url\" : \"" + KEYCLOAK_CONTAINER.getAuthServerUrl() + "/realms/" + tenant + "\",\n" +
                 "    \"client-id\" : \"" + CLIENT_ID + "\",\n" +
                 "    \"public-client\" : \"false\",\n" +
->>>>>>> bfab9791
-                "    \"ssl-required\" : \"EXTERNAL\",\n" +
-                "    \"credentials\" : {\n" +
-                "        \"secret\" : \"" + CLIENT_SECRET + "\"\n" +
-                "    }\n" +
-                "}";
-        return new ByteArrayInputStream(oidcConfig.getBytes(StandardCharsets.UTF_8));
-    }
-<<<<<<< HEAD
-=======
+                "    \"ssl-required\" : \"EXTERNAL\",\n" +
+                "    \"credentials\" : {\n" +
+                "        \"secret\" : \"" + CLIENT_SECRET + "\"\n" +
+                "    }\n" +
+                "}";
+        return new ByteArrayInputStream(oidcConfig.getBytes(StandardCharsets.UTF_8));
+    }
 
     private static final String getClientPageTestForTenant(String tenant) {
         return tenant.equals(TENANT1_ENDPOINT) ? TENANT1_ENDPOINT : TENANT2_ENDPOINT + ":" + CLIENT_PAGE_TEXT;
     }
->>>>>>> bfab9791
 }